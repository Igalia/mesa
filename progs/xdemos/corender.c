--- conflicted
+++ resolved
@@ -187,11 +187,7 @@
        * Without this glClear(), depth buffer for the second process
        * is pretty much broken.
        */
-<<<<<<< HEAD
-      /*glClear(GL_DEPTH_BUFFER_BIT);*/
-=======
       /* glClear(GL_DEPTH_BUFFER_BIT); */
->>>>>>> e46ad402
 
       glPushMatrix();
       glTranslatef(1, 0, 0);
