--- conflicted
+++ resolved
@@ -311,11 +311,8 @@
             const GLfloat texcoord[4], GLfloat lodBias,
             GLfloat color[4])
 {
-<<<<<<< HEAD
-=======
    const GLuint unit = machine->Samplers[inst->TexSrcUnit];
 
->>>>>>> d3f7b463
    /* Note: we only have the right derivatives for fragment input attribs.
     */
    if (machine->NumDeriv > 0 &&
@@ -326,19 +323,10 @@
       machine->FetchTexelDeriv(ctx, texcoord,
                                machine->DerivX[attr],
                                machine->DerivY[attr],
-<<<<<<< HEAD
-                               lodBias,
-                               inst->TexSrcUnit, color);
-   }
-   else {
-      machine->FetchTexelLod(ctx, texcoord, lodBias,
-                             inst->TexSrcUnit, color);
-=======
                                lodBias, unit, color);
    }
    else {
       machine->FetchTexelLod(ctx, texcoord, lodBias, unit, color);
->>>>>>> d3f7b463
    }
 }
 
@@ -1535,7 +1523,6 @@
       default:
          _mesa_problem(ctx, "Bad opcode %d in _mesa_execute_program",
                        inst->Opcode);
-		       assert(0);
          return GL_TRUE;        /* return value doesn't matter */
       }
 
