/**************************************************************************
 * 
 * Copyright 2007 Tungsten Graphics, Inc., Cedar Park, Texas.
 * All Rights Reserved.
 * 
 * Permission is hereby granted, free of charge, to any person obtaining a
 * copy of this software and associated documentation files (the
 * "Software"), to deal in the Software without restriction, including
 * without limitation the rights to use, copy, modify, merge, publish,
 * distribute, sub license, and/or sell copies of the Software, and to
 * permit persons to whom the Software is furnished to do so, subject to
 * the following conditions:
 * 
 * The above copyright notice and this permission notice (including the
 * next paragraph) shall be included in all copies or substantial portions
 * of the Software.
 * 
 * THE SOFTWARE IS PROVIDED "AS IS", WITHOUT WARRANTY OF ANY KIND, EXPRESS
 * OR IMPLIED, INCLUDING BUT NOT LIMITED TO THE WARRANTIES OF
 * MERCHANTABILITY, FITNESS FOR A PARTICULAR PURPOSE AND NON-INFRINGEMENT.
 * IN NO EVENT SHALL TUNGSTEN GRAPHICS AND/OR ITS SUPPLIERS BE LIABLE FOR
 * ANY CLAIM, DAMAGES OR OTHER LIABILITY, WHETHER IN AN ACTION OF CONTRACT,
 * TORT OR OTHERWISE, ARISING FROM, OUT OF OR IN CONNECTION WITH THE
 * SOFTWARE OR THE USE OR OTHER DEALINGS IN THE SOFTWARE.
 * 
 **************************************************************************/

/*
 * This file implements the st_draw_vbo() function which is called from
 * Mesa's VBO module.  All point/line/triangle rendering is done through
 * this function whether the user called glBegin/End, glDrawArrays,
 * glDrawElements, glEvalMesh, or glCalList, etc.
 *
 * We basically convert the VBO's vertex attribute/array information into
 * Gallium vertex state, bind the vertex buffer objects and call
 * pipe->draw_elements(), pipe->draw_range_elements() or pipe->draw_arrays().
 *
 * Authors:
 *   Keith Whitwell <keith@tungstengraphics.com>
 */


#include "main/imports.h"
#include "main/image.h"
#include "main/macros.h"
#include "shader/prog_uniform.h"

#include "vbo/vbo.h"

#include "st_context.h"
#include "st_atom.h"
#include "st_cb_bufferobjects.h"
#include "st_draw.h"
#include "st_program.h"

#include "pipe/p_context.h"
#include "pipe/p_defines.h"
#include "pipe/p_inlines.h"


static GLuint double_types[4] = {
   PIPE_FORMAT_R64_FLOAT,
   PIPE_FORMAT_R64G64_FLOAT,
   PIPE_FORMAT_R64G64B64_FLOAT,
   PIPE_FORMAT_R64G64B64A64_FLOAT
};

static GLuint float_types[4] = {
   PIPE_FORMAT_R32_FLOAT,
   PIPE_FORMAT_R32G32_FLOAT,
   PIPE_FORMAT_R32G32B32_FLOAT,
   PIPE_FORMAT_R32G32B32A32_FLOAT
};

static GLuint uint_types_norm[4] = {
   PIPE_FORMAT_R32_UNORM,
   PIPE_FORMAT_R32G32_UNORM,
   PIPE_FORMAT_R32G32B32_UNORM,
   PIPE_FORMAT_R32G32B32A32_UNORM
};

static GLuint uint_types_scale[4] = {
   PIPE_FORMAT_R32_USCALED,
   PIPE_FORMAT_R32G32_USCALED,
   PIPE_FORMAT_R32G32B32_USCALED,
   PIPE_FORMAT_R32G32B32A32_USCALED
};

static GLuint int_types_norm[4] = {
   PIPE_FORMAT_R32_SNORM,
   PIPE_FORMAT_R32G32_SNORM,
   PIPE_FORMAT_R32G32B32_SNORM,
   PIPE_FORMAT_R32G32B32A32_SNORM
};

static GLuint int_types_scale[4] = {
   PIPE_FORMAT_R32_SSCALED,
   PIPE_FORMAT_R32G32_SSCALED,
   PIPE_FORMAT_R32G32B32_SSCALED,
   PIPE_FORMAT_R32G32B32A32_SSCALED
};

static GLuint ushort_types_norm[4] = {
   PIPE_FORMAT_R16_UNORM,
   PIPE_FORMAT_R16G16_UNORM,
   PIPE_FORMAT_R16G16B16_UNORM,
   PIPE_FORMAT_R16G16B16A16_UNORM
};

static GLuint ushort_types_scale[4] = {
   PIPE_FORMAT_R16_USCALED,
   PIPE_FORMAT_R16G16_USCALED,
   PIPE_FORMAT_R16G16B16_USCALED,
   PIPE_FORMAT_R16G16B16A16_USCALED
};

static GLuint short_types_norm[4] = {
   PIPE_FORMAT_R16_SNORM,
   PIPE_FORMAT_R16G16_SNORM,
   PIPE_FORMAT_R16G16B16_SNORM,
   PIPE_FORMAT_R16G16B16A16_SNORM
};

static GLuint short_types_scale[4] = {
   PIPE_FORMAT_R16_SSCALED,
   PIPE_FORMAT_R16G16_SSCALED,
   PIPE_FORMAT_R16G16B16_SSCALED,
   PIPE_FORMAT_R16G16B16A16_SSCALED
};

static GLuint ubyte_types_norm[4] = {
   PIPE_FORMAT_R8_UNORM,
   PIPE_FORMAT_R8G8_UNORM,
   PIPE_FORMAT_R8G8B8_UNORM,
   PIPE_FORMAT_R8G8B8A8_UNORM
};

static GLuint ubyte_types_scale[4] = {
   PIPE_FORMAT_R8_USCALED,
   PIPE_FORMAT_R8G8_USCALED,
   PIPE_FORMAT_R8G8B8_USCALED,
   PIPE_FORMAT_R8G8B8A8_USCALED
};

static GLuint byte_types_norm[4] = {
   PIPE_FORMAT_R8_SNORM,
   PIPE_FORMAT_R8G8_SNORM,
   PIPE_FORMAT_R8G8B8_SNORM,
   PIPE_FORMAT_R8G8B8A8_SNORM
};

static GLuint byte_types_scale[4] = {
   PIPE_FORMAT_R8_SSCALED,
   PIPE_FORMAT_R8G8_SSCALED,
   PIPE_FORMAT_R8G8B8_SSCALED,
   PIPE_FORMAT_R8G8B8A8_SSCALED
};

static GLuint fixed_types[4] = {
   PIPE_FORMAT_R32_FIXED,
   PIPE_FORMAT_R32G32_FIXED,
   PIPE_FORMAT_R32G32B32_FIXED,
   PIPE_FORMAT_R32G32B32A32_FIXED
};



/**
 * Return a PIPE_FORMAT_x for the given GL datatype and size.
 */
GLuint
st_pipe_vertex_format(GLenum type, GLuint size, GLenum format,
                      GLboolean normalized)
{
   assert((type >= GL_BYTE && type <= GL_DOUBLE) ||
          type == GL_FIXED);
   assert(size >= 1);
   assert(size <= 4);
   assert(format == GL_RGBA || format == GL_BGRA);

   if (format == GL_BGRA) {
      /* this is an odd-ball case */
      assert(type == GL_UNSIGNED_BYTE);
      assert(normalized);
      return PIPE_FORMAT_B8G8R8A8_UNORM;
   }

   if (normalized) {
      switch (type) {
      case GL_DOUBLE: return double_types[size-1];
      case GL_FLOAT: return float_types[size-1];
      case GL_INT: return int_types_norm[size-1];
      case GL_SHORT: return short_types_norm[size-1];
      case GL_BYTE: return byte_types_norm[size-1];
      case GL_UNSIGNED_INT: return uint_types_norm[size-1];
      case GL_UNSIGNED_SHORT: return ushort_types_norm[size-1];
      case GL_UNSIGNED_BYTE: return ubyte_types_norm[size-1];
      case GL_FIXED: return fixed_types[size-1];
      default: assert(0); return 0;
      }      
   }
   else {
      switch (type) {
      case GL_DOUBLE: return double_types[size-1];
      case GL_FLOAT: return float_types[size-1];
      case GL_INT: return int_types_scale[size-1];
      case GL_SHORT: return short_types_scale[size-1];
      case GL_BYTE: return byte_types_scale[size-1];
      case GL_UNSIGNED_INT: return uint_types_scale[size-1];
      case GL_UNSIGNED_SHORT: return ushort_types_scale[size-1];
      case GL_UNSIGNED_BYTE: return ubyte_types_scale[size-1];
      case GL_FIXED: return fixed_types[size-1];
      default: assert(0); return 0;
      }      
   }
   return 0; /* silence compiler warning */
}





/**
 * Examine the active arrays to determine if we have interleaved
 * vertex arrays all living in one VBO, or all living in user space.
 * \param userSpace  returns whether the arrays are in user space.
 */
static GLboolean
is_interleaved_arrays(const struct st_vertex_program *vp,
                      const struct st_vp_varient *vpv,
                      const struct gl_client_array **arrays,
                      GLboolean *userSpace)
{
   GLuint attr;
   const struct gl_buffer_object *firstBufObj = NULL;
   GLint firstStride = -1;
   GLuint num_client_arrays = 0;
   const GLubyte *client_addr = NULL;

   for (attr = 0; attr < vpv->num_inputs; attr++) {
      const GLuint mesaAttr = vp->index_to_input[attr];
      const struct gl_buffer_object *bufObj = arrays[mesaAttr]->BufferObj;
      const GLsizei stride = arrays[mesaAttr]->StrideB; /* in bytes */

      if (firstStride < 0) {
         firstStride = stride;
      }
      else if (firstStride != stride) {
         return GL_FALSE;
      }
         
      if (!bufObj || !bufObj->Name) {
         num_client_arrays++;
         /* Try to detect if the client-space arrays are
          * "close" to each other.
          */
         if (!client_addr) {
            client_addr = arrays[mesaAttr]->Ptr;
         }
         else if (abs(arrays[mesaAttr]->Ptr - client_addr) > firstStride) {
            /* arrays start too far apart */
            return GL_FALSE;
         }
      }
      else if (!firstBufObj) {
         firstBufObj = bufObj;
      }
      else if (bufObj != firstBufObj) {
         return GL_FALSE;
      }
   }

   *userSpace = (num_client_arrays == vpv->num_inputs);
   /* printf("user space: %d (%d %d)\n", (int) *userSpace,num_client_arrays,vp->num_inputs); */

   return GL_TRUE;
}


/**
 * Compute the memory range occupied by the arrays.
 */
static void
get_arrays_bounds(const struct st_vertex_program *vp,
                  const struct st_vp_varient *vpv,
                  const struct gl_client_array **arrays,
                  GLuint max_index,
                  const GLubyte **low, const GLubyte **high)
{
   const GLubyte *low_addr = NULL;
   const GLubyte *high_addr = NULL;
   GLuint attr;

   for (attr = 0; attr < vpv->num_inputs; attr++) {
      const GLuint mesaAttr = vp->index_to_input[attr];
      const GLint stride = arrays[mesaAttr]->StrideB;
      const GLubyte *start = arrays[mesaAttr]->Ptr;
      const unsigned sz = (arrays[mesaAttr]->Size * 
                           _mesa_sizeof_type(arrays[mesaAttr]->Type));
      const GLubyte *end = start + (max_index * stride) + sz;

      if (attr == 0) {
         low_addr = start;
         high_addr = end;
      }
      else {
         low_addr = MIN2(low_addr, start);
         high_addr = MAX2(high_addr, end);
      }
   }

   *low = low_addr;
   *high = high_addr;
}


/**
 * Set up for drawing interleaved arrays that all live in one VBO
 * or all live in user space.
 * \param vbuffer  returns vertex buffer info
 * \param velements  returns vertex element info
 */
static void
setup_interleaved_attribs(GLcontext *ctx,
                          const struct st_vertex_program *vp,
                          const struct st_vp_varient *vpv,
                          const struct gl_client_array **arrays,
                          GLuint max_index,
                          GLboolean userSpace,
                          struct pipe_vertex_buffer *vbuffer,
                          struct pipe_vertex_element velements[])
{
   struct pipe_context *pipe = ctx->st->pipe;
   GLuint attr;
   const GLubyte *offset0 = NULL;

   for (attr = 0; attr < vpv->num_inputs; attr++) {
      const GLuint mesaAttr = vp->index_to_input[attr];
      struct gl_buffer_object *bufobj = arrays[mesaAttr]->BufferObj;
      struct st_buffer_object *stobj = st_buffer_object(bufobj);
      GLsizei stride = arrays[mesaAttr]->StrideB;

      /*printf("stobj %u = %p\n", attr, (void*)stobj);*/

      if (attr == 0) {
         const GLubyte *low, *high;

         get_arrays_bounds(vp, vpv, arrays, max_index, &low, &high);
         /*printf("buffer range: %p %p  %d\n", low, high, high-low);*/

         offset0 = low;
         if (userSpace) {
            vbuffer->buffer =
               pipe_user_buffer_create(pipe->screen, (void *) low, high - low);
            vbuffer->buffer_offset = 0;
         }
         else {
            vbuffer->buffer = NULL;
            pipe_buffer_reference(&vbuffer->buffer, stobj->buffer);
            vbuffer->buffer_offset = pointer_to_offset(low);
         }
         vbuffer->stride = stride; /* in bytes */
         vbuffer->max_index = max_index;
      }

      velements[attr].src_offset =
         (unsigned) (arrays[mesaAttr]->Ptr - offset0);
      velements[attr].vertex_buffer_index = 0;
      velements[attr].nr_components = arrays[mesaAttr]->Size;
      velements[attr].src_format =
         st_pipe_vertex_format(arrays[mesaAttr]->Type,
                               arrays[mesaAttr]->Size,
                               arrays[mesaAttr]->Format,
                               arrays[mesaAttr]->Normalized);
      assert(velements[attr].src_format);
   }
}


/**
 * Set up a separate pipe_vertex_buffer and pipe_vertex_element for each
 * vertex attribute.
 * \param vbuffer  returns vertex buffer info
 * \param velements  returns vertex element info
 */
static void
setup_non_interleaved_attribs(GLcontext *ctx,
                              const struct st_vertex_program *vp,
                              const struct st_vp_varient *vpv,
                              const struct gl_client_array **arrays,
                              GLuint max_index,
                              GLboolean *userSpace,
                              struct pipe_vertex_buffer vbuffer[],
                              struct pipe_vertex_element velements[])
{
   struct pipe_context *pipe = ctx->st->pipe;
   GLuint attr;

   for (attr = 0; attr < vpv->num_inputs; attr++) {
      const GLuint mesaAttr = vp->index_to_input[attr];
      struct gl_buffer_object *bufobj = arrays[mesaAttr]->BufferObj;
      GLsizei stride = arrays[mesaAttr]->StrideB;

      *userSpace = GL_FALSE;

      if (bufobj && bufobj->Name) {
         /* Attribute data is in a VBO.
          * Recall that for VBOs, the gl_client_array->Ptr field is
          * really an offset from the start of the VBO, not a pointer.
          */
         struct st_buffer_object *stobj = st_buffer_object(bufobj);
         assert(stobj->buffer);
         /*printf("stobj %u = %p\n", attr, (void*) stobj);*/

         vbuffer[attr].buffer = NULL;
         pipe_buffer_reference(&vbuffer[attr].buffer, stobj->buffer);
         vbuffer[attr].buffer_offset = pointer_to_offset(arrays[mesaAttr]->Ptr);
         velements[attr].src_offset = 0;
      }
      else {
         /* attribute data is in user-space memory, not a VBO */
         uint bytes;
         /*printf("user-space array %d stride %d\n", attr, stride);*/
	
         *userSpace = GL_TRUE;

         /* wrap user data */
         if (arrays[mesaAttr]->Ptr) {
            /* user's vertex array */
            if (arrays[mesaAttr]->StrideB) {
               bytes = arrays[mesaAttr]->StrideB * (max_index + 1);
            }
            else {
               bytes = arrays[mesaAttr]->Size
                  * _mesa_sizeof_type(arrays[mesaAttr]->Type);
            }
            vbuffer[attr].buffer = pipe_user_buffer_create(pipe->screen,
                           (void *) arrays[mesaAttr]->Ptr, bytes);
         }
         else {
            /* no array, use ctx->Current.Attrib[] value */
            bytes = sizeof(ctx->Current.Attrib[0]);
            vbuffer[attr].buffer = pipe_user_buffer_create(pipe->screen,
                           (void *) ctx->Current.Attrib[mesaAttr], bytes);
            stride = 0;
         }

         vbuffer[attr].buffer_offset = 0;
         velements[attr].src_offset = 0;
      }

      assert(velements[attr].src_offset <= 2048); /* 11-bit field */

      /* common-case setup */
      vbuffer[attr].stride = stride; /* in bytes */
      vbuffer[attr].max_index = max_index;
      velements[attr].vertex_buffer_index = attr;
      velements[attr].nr_components = arrays[mesaAttr]->Size;
      velements[attr].src_format
         = st_pipe_vertex_format(arrays[mesaAttr]->Type,
                                 arrays[mesaAttr]->Size,
                                 arrays[mesaAttr]->Format,
                                 arrays[mesaAttr]->Normalized);
      assert(velements[attr].src_format);
   }
}



/**
 * Prior to drawing, check that any uniforms referenced by the
 * current shader have been set.  If a uniform has not been set,
 * issue a warning.
 */
static void
check_uniforms(GLcontext *ctx)
{
   const struct gl_shader_program *shProg = ctx->Shader.CurrentProgram;
   if (shProg && shProg->LinkStatus) {
      GLuint i;
      for (i = 0; i < shProg->Uniforms->NumUniforms; i++) {
         const struct gl_uniform *u = &shProg->Uniforms->Uniforms[i];
         if (!u->Initialized) {
            _mesa_warning(ctx,
                          "Using shader with uninitialized uniform: %s",
                          u->Name);
         }
      }
   }
}


static unsigned translate_prim( GLcontext *ctx,
                                unsigned prim )
{
   /* Avoid quadstrips if it's easy to do so:
    */
   if (prim == GL_QUAD_STRIP &&
       ctx->Light.ShadeModel != GL_FLAT &&
       ctx->Polygon.FrontMode == GL_FILL &&
       ctx->Polygon.BackMode == GL_FILL)
      prim = GL_TRIANGLE_STRIP;

   return prim;
}

/**
 * This function gets plugged into the VBO module and is called when
 * we have something to render.
 * Basically, translate the information into the format expected by gallium.
 */
void
st_draw_vbo(GLcontext *ctx,
            const struct gl_client_array **arrays,
            const struct _mesa_prim *prims,
            GLuint nr_prims,
            const struct _mesa_index_buffer *ib,
	    GLboolean index_bounds_valid,
            GLuint min_index,
            GLuint max_index)
{
   struct pipe_context *pipe = ctx->st->pipe;
   const struct st_vertex_program *vp;
   const struct st_vp_varient *vpv;
   const struct pipe_shader_state *vs;
   struct pipe_vertex_buffer vbuffer[PIPE_MAX_SHADER_INPUTS];
   GLuint attr;
   struct pipe_vertex_element velements[PIPE_MAX_ATTRIBS];
   unsigned num_vbuffers, num_velements;
<<<<<<< HEAD
   GLboolean userSpace = GL_FALSE;
=======
   GLboolean userSpace;
   GLboolean vertDataEdgeFlags;
>>>>>>> 420ff890

   /* Gallium probably doesn't want this in some cases. */
   if (!index_bounds_valid)
      if (!vbo_all_varyings_in_vbos(arrays))
	 vbo_get_minmax_index(ctx, prims, ib, &min_index, &max_index);

   /* sanity check for pointer arithmetic below */
   assert(sizeof(arrays[0]->Ptr[0]) == 1);

   vertDataEdgeFlags = arrays[VERT_ATTRIB_EDGEFLAG]->BufferObj &&
                       arrays[VERT_ATTRIB_EDGEFLAG]->BufferObj->Name;
   if (vertDataEdgeFlags != ctx->st->vertdata_edgeflags) {
      ctx->st->vertdata_edgeflags = vertDataEdgeFlags;
      ctx->st->dirty.st |= ST_NEW_EDGEFLAGS_DATA;
   }

   st_validate_state(ctx->st);

   /* must get these after state validation! */
   vp = ctx->st->vp;
   vpv = ctx->st->vp_varient;
   vs = &vpv->state;

#if 0
   if (MESA_VERBOSE & VERBOSE_GLSL) {
      check_uniforms(ctx);
   }
#else
   (void) check_uniforms;
#endif

   /*
    * Setup the vbuffer[] and velements[] arrays.
    */
   if (is_interleaved_arrays(vp, vpv, arrays, &userSpace)) {
      /*printf("Draw interleaved\n");*/
      setup_interleaved_attribs(ctx, vp, vpv, arrays, max_index, userSpace,
                                vbuffer, velements);
      num_vbuffers = 1;
      num_velements = vpv->num_inputs;
      if (num_velements == 0)
         num_vbuffers = 0;
   }
   else {
      /*printf("Draw non-interleaved\n");*/
      setup_non_interleaved_attribs(ctx, vp, vpv, arrays, max_index,
                                    &userSpace, vbuffer, velements);
      num_vbuffers = vpv->num_inputs;
      num_velements = vpv->num_inputs;
   }

#if 0
   {
      GLuint i;
      for (i = 0; i < num_vbuffers; i++) {
         printf("buffers[%d].stride = %u\n", i, vbuffer[i].stride);
         printf("buffers[%d].max_index = %u\n", i, vbuffer[i].max_index);
         printf("buffers[%d].buffer_offset = %u\n", i, vbuffer[i].buffer_offset);
         printf("buffers[%d].buffer = %p\n", i, (void*) vbuffer[i].buffer);
      }
      for (i = 0; i < num_velements; i++) {
         printf("vlements[%d].vbuffer_index = %u\n", i, velements[i].vertex_buffer_index);
         printf("vlements[%d].src_offset = %u\n", i, velements[i].src_offset);
         printf("vlements[%d].nr_comps = %u\n", i, velements[i].nr_components);
         printf("vlements[%d].format = %s\n", i, pf_name(velements[i].src_format));
      }
   }
#endif

   pipe->set_vertex_buffers(pipe, num_vbuffers, vbuffer);
   pipe->set_vertex_elements(pipe, num_velements, velements);

   if (num_vbuffers == 0 || num_velements == 0)
      return;

   /* do actual drawing */
   if (ib) {
      /* indexed primitive */
      struct gl_buffer_object *bufobj = ib->obj;
      struct pipe_buffer *indexBuf = NULL;
      unsigned indexSize, indexOffset, i;
      unsigned prim;

      switch (ib->type) {
      case GL_UNSIGNED_INT:
         indexSize = 4;
         break;
      case GL_UNSIGNED_SHORT:
         indexSize = 2;
         break;
      case GL_UNSIGNED_BYTE:
         indexSize = 1;
         break;
      default:
         assert(0);
	 return;
      }

      /* get/create the index buffer object */
      if (bufobj && bufobj->Name) {
         /* elements/indexes are in a real VBO */
         struct st_buffer_object *stobj = st_buffer_object(bufobj);
         pipe_buffer_reference(&indexBuf, stobj->buffer);
         indexOffset = pointer_to_offset(ib->ptr) / indexSize;
      }
      else {
         /* element/indicies are in user space memory */
         indexBuf = pipe_user_buffer_create(pipe->screen, (void *) ib->ptr,
                                            ib->count * indexSize);
         indexOffset = 0;
      }

      /* draw */
      if (nr_prims == 1 && pipe->draw_range_elements != NULL) {
         i = 0;

         /* XXX: exercise temporary path to pass min/max directly
          * through to driver & draw module.  These interfaces still
          * need a bit of work...
          */
<<<<<<< HEAD
         setup_edgeflags(ctx, prims[i].mode,
                         prims[i].start + indexOffset, prims[i].count,
                         arrays[VERT_ATTRIB_EDGEFLAG]);

         prim = translate_prim( ctx, prims[i].mode );

=======
>>>>>>> 420ff890
         pipe->draw_range_elements(pipe, indexBuf, indexSize,
                                   min_index,
                                   max_index,
                                   prim,
                                   prims[i].start + indexOffset, prims[i].count);
      }
      else {
         for (i = 0; i < nr_prims; i++) {
<<<<<<< HEAD
            setup_edgeflags(ctx, prims[i].mode,
                            prims[i].start + indexOffset, prims[i].count,
                            arrays[VERT_ATTRIB_EDGEFLAG]);

            prim = translate_prim( ctx, prims[i].mode );
            
=======
>>>>>>> 420ff890
            pipe->draw_elements(pipe, indexBuf, indexSize,
                                prim,
                                prims[i].start + indexOffset, prims[i].count);
         }
      }

      pipe_buffer_reference(&indexBuf, NULL);
   }
   else {
      /* non-indexed */
      GLuint i;
      GLuint prim;

      for (i = 0; i < nr_prims; i++) {
<<<<<<< HEAD
         setup_edgeflags(ctx, prims[i].mode,
                         prims[i].start, prims[i].count,
                         arrays[VERT_ATTRIB_EDGEFLAG]);

         prim = translate_prim( ctx, prims[i].mode );

         pipe->draw_arrays(pipe, prim, prims[i].start, prims[i].count);
=======
         pipe->draw_arrays(pipe, prims[i].mode, prims[i].start, prims[i].count);
>>>>>>> 420ff890
      }
   }

   /* unreference buffers (frees wrapped user-space buffer objects) */
   for (attr = 0; attr < num_vbuffers; attr++) {
      pipe_buffer_reference(&vbuffer[attr].buffer, NULL);
      assert(!vbuffer[attr].buffer);
   }

   if (userSpace) 
   {
      pipe->set_vertex_buffers(pipe, 0, NULL);
   }
}


void st_init_draw( struct st_context *st )
{
   GLcontext *ctx = st->ctx;

   vbo_set_draw_func(ctx, st_draw_vbo);
}


void st_destroy_draw( struct st_context *st )
{
}

<|MERGE_RESOLUTION|>--- conflicted
+++ resolved
@@ -527,12 +527,8 @@
    GLuint attr;
    struct pipe_vertex_element velements[PIPE_MAX_ATTRIBS];
    unsigned num_vbuffers, num_velements;
-<<<<<<< HEAD
    GLboolean userSpace = GL_FALSE;
-=======
-   GLboolean userSpace;
    GLboolean vertDataEdgeFlags;
->>>>>>> 420ff890
 
    /* Gallium probably doesn't want this in some cases. */
    if (!index_bounds_valid)
@@ -653,15 +649,8 @@
           * through to driver & draw module.  These interfaces still
           * need a bit of work...
           */
-<<<<<<< HEAD
-         setup_edgeflags(ctx, prims[i].mode,
-                         prims[i].start + indexOffset, prims[i].count,
-                         arrays[VERT_ATTRIB_EDGEFLAG]);
-
          prim = translate_prim( ctx, prims[i].mode );
 
-=======
->>>>>>> 420ff890
          pipe->draw_range_elements(pipe, indexBuf, indexSize,
                                    min_index,
                                    max_index,
@@ -670,15 +659,8 @@
       }
       else {
          for (i = 0; i < nr_prims; i++) {
-<<<<<<< HEAD
-            setup_edgeflags(ctx, prims[i].mode,
-                            prims[i].start + indexOffset, prims[i].count,
-                            arrays[VERT_ATTRIB_EDGEFLAG]);
-
             prim = translate_prim( ctx, prims[i].mode );
             
-=======
->>>>>>> 420ff890
             pipe->draw_elements(pipe, indexBuf, indexSize,
                                 prim,
                                 prims[i].start + indexOffset, prims[i].count);
@@ -693,17 +675,9 @@
       GLuint prim;
 
       for (i = 0; i < nr_prims; i++) {
-<<<<<<< HEAD
-         setup_edgeflags(ctx, prims[i].mode,
-                         prims[i].start, prims[i].count,
-                         arrays[VERT_ATTRIB_EDGEFLAG]);
-
          prim = translate_prim( ctx, prims[i].mode );
 
          pipe->draw_arrays(pipe, prim, prims[i].start, prims[i].count);
-=======
-         pipe->draw_arrays(pipe, prims[i].mode, prims[i].start, prims[i].count);
->>>>>>> 420ff890
       }
    }
 
