/* DO NOT EDIT - This file generated automatically by gl_table.py (from Mesa) script */

/*
 * Copyright (C) 1999-2003  Brian Paul   All Rights Reserved.
 * (C) Copyright IBM Corporation 2004
 * All Rights Reserved.
 * 
 * Permission is hereby granted, free of charge, to any person obtaining a
 * copy of this software and associated documentation files (the "Software"),
 * to deal in the Software without restriction, including without limitation
 * the rights to use, copy, modify, merge, publish, distribute, sub license,
 * and/or sell copies of the Software, and to permit persons to whom the
 * Software is furnished to do so, subject to the following conditions:
 * 
 * The above copyright notice and this permission notice (including the next
 * paragraph) shall be included in all copies or substantial portions of the
 * Software.
 * 
 * THE SOFTWARE IS PROVIDED "AS IS", WITHOUT WARRANTY OF ANY KIND, EXPRESS OR
 * IMPLIED, INCLUDING BUT NOT LIMITED TO THE WARRANTIES OF MERCHANTABILITY,
 * FITNESS FOR A PARTICULAR PURPOSE AND NON-INFRINGEMENT.  IN NO EVENT SHALL
 * BRIAN PAUL, IBM,
 * AND/OR THEIR SUPPLIERS BE LIABLE FOR ANY CLAIM, DAMAGES OR OTHER LIABILITY,
 * WHETHER IN AN ACTION OF CONTRACT, TORT OR OTHERWISE, ARISING FROM, OUT OF
 * OR IN CONNECTION WITH THE SOFTWARE OR THE USE OR OTHER DEALINGS IN THE
 * SOFTWARE.
 */

#if !defined( _GLAPI_TABLE_H_ )
#  define _GLAPI_TABLE_H_

#ifndef GLAPIENTRYP
# ifndef GLAPIENTRY
#  define GLAPIENTRY
# endif

# define GLAPIENTRYP GLAPIENTRY *
#endif

typedef void (*_glapi_proc)(void); /* generic function pointer */

struct _glapi_table
{
   void (GLAPIENTRYP NewList)(GLuint list, GLenum mode); /* 0 */
   void (GLAPIENTRYP EndList)(void); /* 1 */
   void (GLAPIENTRYP CallList)(GLuint list); /* 2 */
   void (GLAPIENTRYP CallLists)(GLsizei n, GLenum type, const GLvoid * lists); /* 3 */
   void (GLAPIENTRYP DeleteLists)(GLuint list, GLsizei range); /* 4 */
   GLuint (GLAPIENTRYP GenLists)(GLsizei range); /* 5 */
   void (GLAPIENTRYP ListBase)(GLuint base); /* 6 */
   void (GLAPIENTRYP Begin)(GLenum mode); /* 7 */
   void (GLAPIENTRYP Bitmap)(GLsizei width, GLsizei height, GLfloat xorig, GLfloat yorig, GLfloat xmove, GLfloat ymove, const GLubyte * bitmap); /* 8 */
   void (GLAPIENTRYP Color3b)(GLbyte red, GLbyte green, GLbyte blue); /* 9 */
   void (GLAPIENTRYP Color3bv)(const GLbyte * v); /* 10 */
   void (GLAPIENTRYP Color3d)(GLdouble red, GLdouble green, GLdouble blue); /* 11 */
   void (GLAPIENTRYP Color3dv)(const GLdouble * v); /* 12 */
   void (GLAPIENTRYP Color3f)(GLfloat red, GLfloat green, GLfloat blue); /* 13 */
   void (GLAPIENTRYP Color3fv)(const GLfloat * v); /* 14 */
   void (GLAPIENTRYP Color3i)(GLint red, GLint green, GLint blue); /* 15 */
   void (GLAPIENTRYP Color3iv)(const GLint * v); /* 16 */
   void (GLAPIENTRYP Color3s)(GLshort red, GLshort green, GLshort blue); /* 17 */
   void (GLAPIENTRYP Color3sv)(const GLshort * v); /* 18 */
   void (GLAPIENTRYP Color3ub)(GLubyte red, GLubyte green, GLubyte blue); /* 19 */
   void (GLAPIENTRYP Color3ubv)(const GLubyte * v); /* 20 */
   void (GLAPIENTRYP Color3ui)(GLuint red, GLuint green, GLuint blue); /* 21 */
   void (GLAPIENTRYP Color3uiv)(const GLuint * v); /* 22 */
   void (GLAPIENTRYP Color3us)(GLushort red, GLushort green, GLushort blue); /* 23 */
   void (GLAPIENTRYP Color3usv)(const GLushort * v); /* 24 */
   void (GLAPIENTRYP Color4b)(GLbyte red, GLbyte green, GLbyte blue, GLbyte alpha); /* 25 */
   void (GLAPIENTRYP Color4bv)(const GLbyte * v); /* 26 */
   void (GLAPIENTRYP Color4d)(GLdouble red, GLdouble green, GLdouble blue, GLdouble alpha); /* 27 */
   void (GLAPIENTRYP Color4dv)(const GLdouble * v); /* 28 */
   void (GLAPIENTRYP Color4f)(GLfloat red, GLfloat green, GLfloat blue, GLfloat alpha); /* 29 */
   void (GLAPIENTRYP Color4fv)(const GLfloat * v); /* 30 */
   void (GLAPIENTRYP Color4i)(GLint red, GLint green, GLint blue, GLint alpha); /* 31 */
   void (GLAPIENTRYP Color4iv)(const GLint * v); /* 32 */
   void (GLAPIENTRYP Color4s)(GLshort red, GLshort green, GLshort blue, GLshort alpha); /* 33 */
   void (GLAPIENTRYP Color4sv)(const GLshort * v); /* 34 */
   void (GLAPIENTRYP Color4ub)(GLubyte red, GLubyte green, GLubyte blue, GLubyte alpha); /* 35 */
   void (GLAPIENTRYP Color4ubv)(const GLubyte * v); /* 36 */
   void (GLAPIENTRYP Color4ui)(GLuint red, GLuint green, GLuint blue, GLuint alpha); /* 37 */
   void (GLAPIENTRYP Color4uiv)(const GLuint * v); /* 38 */
   void (GLAPIENTRYP Color4us)(GLushort red, GLushort green, GLushort blue, GLushort alpha); /* 39 */
   void (GLAPIENTRYP Color4usv)(const GLushort * v); /* 40 */
   void (GLAPIENTRYP EdgeFlag)(GLboolean flag); /* 41 */
   void (GLAPIENTRYP EdgeFlagv)(const GLboolean * flag); /* 42 */
   void (GLAPIENTRYP End)(void); /* 43 */
   void (GLAPIENTRYP Indexd)(GLdouble c); /* 44 */
   void (GLAPIENTRYP Indexdv)(const GLdouble * c); /* 45 */
   void (GLAPIENTRYP Indexf)(GLfloat c); /* 46 */
   void (GLAPIENTRYP Indexfv)(const GLfloat * c); /* 47 */
   void (GLAPIENTRYP Indexi)(GLint c); /* 48 */
   void (GLAPIENTRYP Indexiv)(const GLint * c); /* 49 */
   void (GLAPIENTRYP Indexs)(GLshort c); /* 50 */
   void (GLAPIENTRYP Indexsv)(const GLshort * c); /* 51 */
   void (GLAPIENTRYP Normal3b)(GLbyte nx, GLbyte ny, GLbyte nz); /* 52 */
   void (GLAPIENTRYP Normal3bv)(const GLbyte * v); /* 53 */
   void (GLAPIENTRYP Normal3d)(GLdouble nx, GLdouble ny, GLdouble nz); /* 54 */
   void (GLAPIENTRYP Normal3dv)(const GLdouble * v); /* 55 */
   void (GLAPIENTRYP Normal3f)(GLfloat nx, GLfloat ny, GLfloat nz); /* 56 */
   void (GLAPIENTRYP Normal3fv)(const GLfloat * v); /* 57 */
   void (GLAPIENTRYP Normal3i)(GLint nx, GLint ny, GLint nz); /* 58 */
   void (GLAPIENTRYP Normal3iv)(const GLint * v); /* 59 */
   void (GLAPIENTRYP Normal3s)(GLshort nx, GLshort ny, GLshort nz); /* 60 */
   void (GLAPIENTRYP Normal3sv)(const GLshort * v); /* 61 */
   void (GLAPIENTRYP RasterPos2d)(GLdouble x, GLdouble y); /* 62 */
   void (GLAPIENTRYP RasterPos2dv)(const GLdouble * v); /* 63 */
   void (GLAPIENTRYP RasterPos2f)(GLfloat x, GLfloat y); /* 64 */
   void (GLAPIENTRYP RasterPos2fv)(const GLfloat * v); /* 65 */
   void (GLAPIENTRYP RasterPos2i)(GLint x, GLint y); /* 66 */
   void (GLAPIENTRYP RasterPos2iv)(const GLint * v); /* 67 */
   void (GLAPIENTRYP RasterPos2s)(GLshort x, GLshort y); /* 68 */
   void (GLAPIENTRYP RasterPos2sv)(const GLshort * v); /* 69 */
   void (GLAPIENTRYP RasterPos3d)(GLdouble x, GLdouble y, GLdouble z); /* 70 */
   void (GLAPIENTRYP RasterPos3dv)(const GLdouble * v); /* 71 */
   void (GLAPIENTRYP RasterPos3f)(GLfloat x, GLfloat y, GLfloat z); /* 72 */
   void (GLAPIENTRYP RasterPos3fv)(const GLfloat * v); /* 73 */
   void (GLAPIENTRYP RasterPos3i)(GLint x, GLint y, GLint z); /* 74 */
   void (GLAPIENTRYP RasterPos3iv)(const GLint * v); /* 75 */
   void (GLAPIENTRYP RasterPos3s)(GLshort x, GLshort y, GLshort z); /* 76 */
   void (GLAPIENTRYP RasterPos3sv)(const GLshort * v); /* 77 */
   void (GLAPIENTRYP RasterPos4d)(GLdouble x, GLdouble y, GLdouble z, GLdouble w); /* 78 */
   void (GLAPIENTRYP RasterPos4dv)(const GLdouble * v); /* 79 */
   void (GLAPIENTRYP RasterPos4f)(GLfloat x, GLfloat y, GLfloat z, GLfloat w); /* 80 */
   void (GLAPIENTRYP RasterPos4fv)(const GLfloat * v); /* 81 */
   void (GLAPIENTRYP RasterPos4i)(GLint x, GLint y, GLint z, GLint w); /* 82 */
   void (GLAPIENTRYP RasterPos4iv)(const GLint * v); /* 83 */
   void (GLAPIENTRYP RasterPos4s)(GLshort x, GLshort y, GLshort z, GLshort w); /* 84 */
   void (GLAPIENTRYP RasterPos4sv)(const GLshort * v); /* 85 */
   void (GLAPIENTRYP Rectd)(GLdouble x1, GLdouble y1, GLdouble x2, GLdouble y2); /* 86 */
   void (GLAPIENTRYP Rectdv)(const GLdouble * v1, const GLdouble * v2); /* 87 */
   void (GLAPIENTRYP Rectf)(GLfloat x1, GLfloat y1, GLfloat x2, GLfloat y2); /* 88 */
   void (GLAPIENTRYP Rectfv)(const GLfloat * v1, const GLfloat * v2); /* 89 */
   void (GLAPIENTRYP Recti)(GLint x1, GLint y1, GLint x2, GLint y2); /* 90 */
   void (GLAPIENTRYP Rectiv)(const GLint * v1, const GLint * v2); /* 91 */
   void (GLAPIENTRYP Rects)(GLshort x1, GLshort y1, GLshort x2, GLshort y2); /* 92 */
   void (GLAPIENTRYP Rectsv)(const GLshort * v1, const GLshort * v2); /* 93 */
   void (GLAPIENTRYP TexCoord1d)(GLdouble s); /* 94 */
   void (GLAPIENTRYP TexCoord1dv)(const GLdouble * v); /* 95 */
   void (GLAPIENTRYP TexCoord1f)(GLfloat s); /* 96 */
   void (GLAPIENTRYP TexCoord1fv)(const GLfloat * v); /* 97 */
   void (GLAPIENTRYP TexCoord1i)(GLint s); /* 98 */
   void (GLAPIENTRYP TexCoord1iv)(const GLint * v); /* 99 */
   void (GLAPIENTRYP TexCoord1s)(GLshort s); /* 100 */
   void (GLAPIENTRYP TexCoord1sv)(const GLshort * v); /* 101 */
   void (GLAPIENTRYP TexCoord2d)(GLdouble s, GLdouble t); /* 102 */
   void (GLAPIENTRYP TexCoord2dv)(const GLdouble * v); /* 103 */
   void (GLAPIENTRYP TexCoord2f)(GLfloat s, GLfloat t); /* 104 */
   void (GLAPIENTRYP TexCoord2fv)(const GLfloat * v); /* 105 */
   void (GLAPIENTRYP TexCoord2i)(GLint s, GLint t); /* 106 */
   void (GLAPIENTRYP TexCoord2iv)(const GLint * v); /* 107 */
   void (GLAPIENTRYP TexCoord2s)(GLshort s, GLshort t); /* 108 */
   void (GLAPIENTRYP TexCoord2sv)(const GLshort * v); /* 109 */
   void (GLAPIENTRYP TexCoord3d)(GLdouble s, GLdouble t, GLdouble r); /* 110 */
   void (GLAPIENTRYP TexCoord3dv)(const GLdouble * v); /* 111 */
   void (GLAPIENTRYP TexCoord3f)(GLfloat s, GLfloat t, GLfloat r); /* 112 */
   void (GLAPIENTRYP TexCoord3fv)(const GLfloat * v); /* 113 */
   void (GLAPIENTRYP TexCoord3i)(GLint s, GLint t, GLint r); /* 114 */
   void (GLAPIENTRYP TexCoord3iv)(const GLint * v); /* 115 */
   void (GLAPIENTRYP TexCoord3s)(GLshort s, GLshort t, GLshort r); /* 116 */
   void (GLAPIENTRYP TexCoord3sv)(const GLshort * v); /* 117 */
   void (GLAPIENTRYP TexCoord4d)(GLdouble s, GLdouble t, GLdouble r, GLdouble q); /* 118 */
   void (GLAPIENTRYP TexCoord4dv)(const GLdouble * v); /* 119 */
   void (GLAPIENTRYP TexCoord4f)(GLfloat s, GLfloat t, GLfloat r, GLfloat q); /* 120 */
   void (GLAPIENTRYP TexCoord4fv)(const GLfloat * v); /* 121 */
   void (GLAPIENTRYP TexCoord4i)(GLint s, GLint t, GLint r, GLint q); /* 122 */
   void (GLAPIENTRYP TexCoord4iv)(const GLint * v); /* 123 */
   void (GLAPIENTRYP TexCoord4s)(GLshort s, GLshort t, GLshort r, GLshort q); /* 124 */
   void (GLAPIENTRYP TexCoord4sv)(const GLshort * v); /* 125 */
   void (GLAPIENTRYP Vertex2d)(GLdouble x, GLdouble y); /* 126 */
   void (GLAPIENTRYP Vertex2dv)(const GLdouble * v); /* 127 */
   void (GLAPIENTRYP Vertex2f)(GLfloat x, GLfloat y); /* 128 */
   void (GLAPIENTRYP Vertex2fv)(const GLfloat * v); /* 129 */
   void (GLAPIENTRYP Vertex2i)(GLint x, GLint y); /* 130 */
   void (GLAPIENTRYP Vertex2iv)(const GLint * v); /* 131 */
   void (GLAPIENTRYP Vertex2s)(GLshort x, GLshort y); /* 132 */
   void (GLAPIENTRYP Vertex2sv)(const GLshort * v); /* 133 */
   void (GLAPIENTRYP Vertex3d)(GLdouble x, GLdouble y, GLdouble z); /* 134 */
   void (GLAPIENTRYP Vertex3dv)(const GLdouble * v); /* 135 */
   void (GLAPIENTRYP Vertex3f)(GLfloat x, GLfloat y, GLfloat z); /* 136 */
   void (GLAPIENTRYP Vertex3fv)(const GLfloat * v); /* 137 */
   void (GLAPIENTRYP Vertex3i)(GLint x, GLint y, GLint z); /* 138 */
   void (GLAPIENTRYP Vertex3iv)(const GLint * v); /* 139 */
   void (GLAPIENTRYP Vertex3s)(GLshort x, GLshort y, GLshort z); /* 140 */
   void (GLAPIENTRYP Vertex3sv)(const GLshort * v); /* 141 */
   void (GLAPIENTRYP Vertex4d)(GLdouble x, GLdouble y, GLdouble z, GLdouble w); /* 142 */
   void (GLAPIENTRYP Vertex4dv)(const GLdouble * v); /* 143 */
   void (GLAPIENTRYP Vertex4f)(GLfloat x, GLfloat y, GLfloat z, GLfloat w); /* 144 */
   void (GLAPIENTRYP Vertex4fv)(const GLfloat * v); /* 145 */
   void (GLAPIENTRYP Vertex4i)(GLint x, GLint y, GLint z, GLint w); /* 146 */
   void (GLAPIENTRYP Vertex4iv)(const GLint * v); /* 147 */
   void (GLAPIENTRYP Vertex4s)(GLshort x, GLshort y, GLshort z, GLshort w); /* 148 */
   void (GLAPIENTRYP Vertex4sv)(const GLshort * v); /* 149 */
   void (GLAPIENTRYP ClipPlane)(GLenum plane, const GLdouble * equation); /* 150 */
   void (GLAPIENTRYP ColorMaterial)(GLenum face, GLenum mode); /* 151 */
   void (GLAPIENTRYP CullFace)(GLenum mode); /* 152 */
   void (GLAPIENTRYP Fogf)(GLenum pname, GLfloat param); /* 153 */
   void (GLAPIENTRYP Fogfv)(GLenum pname, const GLfloat * params); /* 154 */
   void (GLAPIENTRYP Fogi)(GLenum pname, GLint param); /* 155 */
   void (GLAPIENTRYP Fogiv)(GLenum pname, const GLint * params); /* 156 */
   void (GLAPIENTRYP FrontFace)(GLenum mode); /* 157 */
   void (GLAPIENTRYP Hint)(GLenum target, GLenum mode); /* 158 */
   void (GLAPIENTRYP Lightf)(GLenum light, GLenum pname, GLfloat param); /* 159 */
   void (GLAPIENTRYP Lightfv)(GLenum light, GLenum pname, const GLfloat * params); /* 160 */
   void (GLAPIENTRYP Lighti)(GLenum light, GLenum pname, GLint param); /* 161 */
   void (GLAPIENTRYP Lightiv)(GLenum light, GLenum pname, const GLint * params); /* 162 */
   void (GLAPIENTRYP LightModelf)(GLenum pname, GLfloat param); /* 163 */
   void (GLAPIENTRYP LightModelfv)(GLenum pname, const GLfloat * params); /* 164 */
   void (GLAPIENTRYP LightModeli)(GLenum pname, GLint param); /* 165 */
   void (GLAPIENTRYP LightModeliv)(GLenum pname, const GLint * params); /* 166 */
   void (GLAPIENTRYP LineStipple)(GLint factor, GLushort pattern); /* 167 */
   void (GLAPIENTRYP LineWidth)(GLfloat width); /* 168 */
   void (GLAPIENTRYP Materialf)(GLenum face, GLenum pname, GLfloat param); /* 169 */
   void (GLAPIENTRYP Materialfv)(GLenum face, GLenum pname, const GLfloat * params); /* 170 */
   void (GLAPIENTRYP Materiali)(GLenum face, GLenum pname, GLint param); /* 171 */
   void (GLAPIENTRYP Materialiv)(GLenum face, GLenum pname, const GLint * params); /* 172 */
   void (GLAPIENTRYP PointSize)(GLfloat size); /* 173 */
   void (GLAPIENTRYP PolygonMode)(GLenum face, GLenum mode); /* 174 */
   void (GLAPIENTRYP PolygonStipple)(const GLubyte * mask); /* 175 */
   void (GLAPIENTRYP Scissor)(GLint x, GLint y, GLsizei width, GLsizei height); /* 176 */
   void (GLAPIENTRYP ShadeModel)(GLenum mode); /* 177 */
   void (GLAPIENTRYP TexParameterf)(GLenum target, GLenum pname, GLfloat param); /* 178 */
   void (GLAPIENTRYP TexParameterfv)(GLenum target, GLenum pname, const GLfloat * params); /* 179 */
   void (GLAPIENTRYP TexParameteri)(GLenum target, GLenum pname, GLint param); /* 180 */
   void (GLAPIENTRYP TexParameteriv)(GLenum target, GLenum pname, const GLint * params); /* 181 */
   void (GLAPIENTRYP TexImage1D)(GLenum target, GLint level, GLint internalformat, GLsizei width, GLint border, GLenum format, GLenum type, const GLvoid * pixels); /* 182 */
   void (GLAPIENTRYP TexImage2D)(GLenum target, GLint level, GLint internalformat, GLsizei width, GLsizei height, GLint border, GLenum format, GLenum type, const GLvoid * pixels); /* 183 */
   void (GLAPIENTRYP TexEnvf)(GLenum target, GLenum pname, GLfloat param); /* 184 */
   void (GLAPIENTRYP TexEnvfv)(GLenum target, GLenum pname, const GLfloat * params); /* 185 */
   void (GLAPIENTRYP TexEnvi)(GLenum target, GLenum pname, GLint param); /* 186 */
   void (GLAPIENTRYP TexEnviv)(GLenum target, GLenum pname, const GLint * params); /* 187 */
   void (GLAPIENTRYP TexGend)(GLenum coord, GLenum pname, GLdouble param); /* 188 */
   void (GLAPIENTRYP TexGendv)(GLenum coord, GLenum pname, const GLdouble * params); /* 189 */
   void (GLAPIENTRYP TexGenf)(GLenum coord, GLenum pname, GLfloat param); /* 190 */
   void (GLAPIENTRYP TexGenfv)(GLenum coord, GLenum pname, const GLfloat * params); /* 191 */
   void (GLAPIENTRYP TexGeni)(GLenum coord, GLenum pname, GLint param); /* 192 */
   void (GLAPIENTRYP TexGeniv)(GLenum coord, GLenum pname, const GLint * params); /* 193 */
   void (GLAPIENTRYP FeedbackBuffer)(GLsizei size, GLenum type, GLfloat * buffer); /* 194 */
   void (GLAPIENTRYP SelectBuffer)(GLsizei size, GLuint * buffer); /* 195 */
   GLint (GLAPIENTRYP RenderMode)(GLenum mode); /* 196 */
   void (GLAPIENTRYP InitNames)(void); /* 197 */
   void (GLAPIENTRYP LoadName)(GLuint name); /* 198 */
   void (GLAPIENTRYP PassThrough)(GLfloat token); /* 199 */
   void (GLAPIENTRYP PopName)(void); /* 200 */
   void (GLAPIENTRYP PushName)(GLuint name); /* 201 */
   void (GLAPIENTRYP DrawBuffer)(GLenum mode); /* 202 */
   void (GLAPIENTRYP Clear)(GLbitfield mask); /* 203 */
   void (GLAPIENTRYP ClearAccum)(GLfloat red, GLfloat green, GLfloat blue, GLfloat alpha); /* 204 */
   void (GLAPIENTRYP ClearIndex)(GLfloat c); /* 205 */
   void (GLAPIENTRYP ClearColor)(GLclampf red, GLclampf green, GLclampf blue, GLclampf alpha); /* 206 */
   void (GLAPIENTRYP ClearStencil)(GLint s); /* 207 */
   void (GLAPIENTRYP ClearDepth)(GLclampd depth); /* 208 */
   void (GLAPIENTRYP StencilMask)(GLuint mask); /* 209 */
   void (GLAPIENTRYP ColorMask)(GLboolean red, GLboolean green, GLboolean blue, GLboolean alpha); /* 210 */
   void (GLAPIENTRYP DepthMask)(GLboolean flag); /* 211 */
   void (GLAPIENTRYP IndexMask)(GLuint mask); /* 212 */
   void (GLAPIENTRYP Accum)(GLenum op, GLfloat value); /* 213 */
   void (GLAPIENTRYP Disable)(GLenum cap); /* 214 */
   void (GLAPIENTRYP Enable)(GLenum cap); /* 215 */
   void (GLAPIENTRYP Finish)(void); /* 216 */
   void (GLAPIENTRYP Flush)(void); /* 217 */
   void (GLAPIENTRYP PopAttrib)(void); /* 218 */
   void (GLAPIENTRYP PushAttrib)(GLbitfield mask); /* 219 */
   void (GLAPIENTRYP Map1d)(GLenum target, GLdouble u1, GLdouble u2, GLint stride, GLint order, const GLdouble * points); /* 220 */
   void (GLAPIENTRYP Map1f)(GLenum target, GLfloat u1, GLfloat u2, GLint stride, GLint order, const GLfloat * points); /* 221 */
   void (GLAPIENTRYP Map2d)(GLenum target, GLdouble u1, GLdouble u2, GLint ustride, GLint uorder, GLdouble v1, GLdouble v2, GLint vstride, GLint vorder, const GLdouble * points); /* 222 */
   void (GLAPIENTRYP Map2f)(GLenum target, GLfloat u1, GLfloat u2, GLint ustride, GLint uorder, GLfloat v1, GLfloat v2, GLint vstride, GLint vorder, const GLfloat * points); /* 223 */
   void (GLAPIENTRYP MapGrid1d)(GLint un, GLdouble u1, GLdouble u2); /* 224 */
   void (GLAPIENTRYP MapGrid1f)(GLint un, GLfloat u1, GLfloat u2); /* 225 */
   void (GLAPIENTRYP MapGrid2d)(GLint un, GLdouble u1, GLdouble u2, GLint vn, GLdouble v1, GLdouble v2); /* 226 */
   void (GLAPIENTRYP MapGrid2f)(GLint un, GLfloat u1, GLfloat u2, GLint vn, GLfloat v1, GLfloat v2); /* 227 */
   void (GLAPIENTRYP EvalCoord1d)(GLdouble u); /* 228 */
   void (GLAPIENTRYP EvalCoord1dv)(const GLdouble * u); /* 229 */
   void (GLAPIENTRYP EvalCoord1f)(GLfloat u); /* 230 */
   void (GLAPIENTRYP EvalCoord1fv)(const GLfloat * u); /* 231 */
   void (GLAPIENTRYP EvalCoord2d)(GLdouble u, GLdouble v); /* 232 */
   void (GLAPIENTRYP EvalCoord2dv)(const GLdouble * u); /* 233 */
   void (GLAPIENTRYP EvalCoord2f)(GLfloat u, GLfloat v); /* 234 */
   void (GLAPIENTRYP EvalCoord2fv)(const GLfloat * u); /* 235 */
   void (GLAPIENTRYP EvalMesh1)(GLenum mode, GLint i1, GLint i2); /* 236 */
   void (GLAPIENTRYP EvalPoint1)(GLint i); /* 237 */
   void (GLAPIENTRYP EvalMesh2)(GLenum mode, GLint i1, GLint i2, GLint j1, GLint j2); /* 238 */
   void (GLAPIENTRYP EvalPoint2)(GLint i, GLint j); /* 239 */
   void (GLAPIENTRYP AlphaFunc)(GLenum func, GLclampf ref); /* 240 */
   void (GLAPIENTRYP BlendFunc)(GLenum sfactor, GLenum dfactor); /* 241 */
   void (GLAPIENTRYP LogicOp)(GLenum opcode); /* 242 */
   void (GLAPIENTRYP StencilFunc)(GLenum func, GLint ref, GLuint mask); /* 243 */
   void (GLAPIENTRYP StencilOp)(GLenum fail, GLenum zfail, GLenum zpass); /* 244 */
   void (GLAPIENTRYP DepthFunc)(GLenum func); /* 245 */
   void (GLAPIENTRYP PixelZoom)(GLfloat xfactor, GLfloat yfactor); /* 246 */
   void (GLAPIENTRYP PixelTransferf)(GLenum pname, GLfloat param); /* 247 */
   void (GLAPIENTRYP PixelTransferi)(GLenum pname, GLint param); /* 248 */
   void (GLAPIENTRYP PixelStoref)(GLenum pname, GLfloat param); /* 249 */
   void (GLAPIENTRYP PixelStorei)(GLenum pname, GLint param); /* 250 */
   void (GLAPIENTRYP PixelMapfv)(GLenum map, GLsizei mapsize, const GLfloat * values); /* 251 */
   void (GLAPIENTRYP PixelMapuiv)(GLenum map, GLsizei mapsize, const GLuint * values); /* 252 */
   void (GLAPIENTRYP PixelMapusv)(GLenum map, GLsizei mapsize, const GLushort * values); /* 253 */
   void (GLAPIENTRYP ReadBuffer)(GLenum mode); /* 254 */
   void (GLAPIENTRYP CopyPixels)(GLint x, GLint y, GLsizei width, GLsizei height, GLenum type); /* 255 */
   void (GLAPIENTRYP ReadPixels)(GLint x, GLint y, GLsizei width, GLsizei height, GLenum format, GLenum type, GLvoid * pixels); /* 256 */
   void (GLAPIENTRYP DrawPixels)(GLsizei width, GLsizei height, GLenum format, GLenum type, const GLvoid * pixels); /* 257 */
   void (GLAPIENTRYP GetBooleanv)(GLenum pname, GLboolean * params); /* 258 */
   void (GLAPIENTRYP GetClipPlane)(GLenum plane, GLdouble * equation); /* 259 */
   void (GLAPIENTRYP GetDoublev)(GLenum pname, GLdouble * params); /* 260 */
   GLenum (GLAPIENTRYP GetError)(void); /* 261 */
   void (GLAPIENTRYP GetFloatv)(GLenum pname, GLfloat * params); /* 262 */
   void (GLAPIENTRYP GetIntegerv)(GLenum pname, GLint * params); /* 263 */
   void (GLAPIENTRYP GetLightfv)(GLenum light, GLenum pname, GLfloat * params); /* 264 */
   void (GLAPIENTRYP GetLightiv)(GLenum light, GLenum pname, GLint * params); /* 265 */
   void (GLAPIENTRYP GetMapdv)(GLenum target, GLenum query, GLdouble * v); /* 266 */
   void (GLAPIENTRYP GetMapfv)(GLenum target, GLenum query, GLfloat * v); /* 267 */
   void (GLAPIENTRYP GetMapiv)(GLenum target, GLenum query, GLint * v); /* 268 */
   void (GLAPIENTRYP GetMaterialfv)(GLenum face, GLenum pname, GLfloat * params); /* 269 */
   void (GLAPIENTRYP GetMaterialiv)(GLenum face, GLenum pname, GLint * params); /* 270 */
   void (GLAPIENTRYP GetPixelMapfv)(GLenum map, GLfloat * values); /* 271 */
   void (GLAPIENTRYP GetPixelMapuiv)(GLenum map, GLuint * values); /* 272 */
   void (GLAPIENTRYP GetPixelMapusv)(GLenum map, GLushort * values); /* 273 */
   void (GLAPIENTRYP GetPolygonStipple)(GLubyte * mask); /* 274 */
   const GLubyte * (GLAPIENTRYP GetString)(GLenum name); /* 275 */
   void (GLAPIENTRYP GetTexEnvfv)(GLenum target, GLenum pname, GLfloat * params); /* 276 */
   void (GLAPIENTRYP GetTexEnviv)(GLenum target, GLenum pname, GLint * params); /* 277 */
   void (GLAPIENTRYP GetTexGendv)(GLenum coord, GLenum pname, GLdouble * params); /* 278 */
   void (GLAPIENTRYP GetTexGenfv)(GLenum coord, GLenum pname, GLfloat * params); /* 279 */
   void (GLAPIENTRYP GetTexGeniv)(GLenum coord, GLenum pname, GLint * params); /* 280 */
   void (GLAPIENTRYP GetTexImage)(GLenum target, GLint level, GLenum format, GLenum type, GLvoid * pixels); /* 281 */
   void (GLAPIENTRYP GetTexParameterfv)(GLenum target, GLenum pname, GLfloat * params); /* 282 */
   void (GLAPIENTRYP GetTexParameteriv)(GLenum target, GLenum pname, GLint * params); /* 283 */
   void (GLAPIENTRYP GetTexLevelParameterfv)(GLenum target, GLint level, GLenum pname, GLfloat * params); /* 284 */
   void (GLAPIENTRYP GetTexLevelParameteriv)(GLenum target, GLint level, GLenum pname, GLint * params); /* 285 */
   GLboolean (GLAPIENTRYP IsEnabled)(GLenum cap); /* 286 */
   GLboolean (GLAPIENTRYP IsList)(GLuint list); /* 287 */
   void (GLAPIENTRYP DepthRange)(GLclampd zNear, GLclampd zFar); /* 288 */
   void (GLAPIENTRYP Frustum)(GLdouble left, GLdouble right, GLdouble bottom, GLdouble top, GLdouble zNear, GLdouble zFar); /* 289 */
   void (GLAPIENTRYP LoadIdentity)(void); /* 290 */
   void (GLAPIENTRYP LoadMatrixf)(const GLfloat * m); /* 291 */
   void (GLAPIENTRYP LoadMatrixd)(const GLdouble * m); /* 292 */
   void (GLAPIENTRYP MatrixMode)(GLenum mode); /* 293 */
   void (GLAPIENTRYP MultMatrixf)(const GLfloat * m); /* 294 */
   void (GLAPIENTRYP MultMatrixd)(const GLdouble * m); /* 295 */
   void (GLAPIENTRYP Ortho)(GLdouble left, GLdouble right, GLdouble bottom, GLdouble top, GLdouble zNear, GLdouble zFar); /* 296 */
   void (GLAPIENTRYP PopMatrix)(void); /* 297 */
   void (GLAPIENTRYP PushMatrix)(void); /* 298 */
   void (GLAPIENTRYP Rotated)(GLdouble angle, GLdouble x, GLdouble y, GLdouble z); /* 299 */
   void (GLAPIENTRYP Rotatef)(GLfloat angle, GLfloat x, GLfloat y, GLfloat z); /* 300 */
   void (GLAPIENTRYP Scaled)(GLdouble x, GLdouble y, GLdouble z); /* 301 */
   void (GLAPIENTRYP Scalef)(GLfloat x, GLfloat y, GLfloat z); /* 302 */
   void (GLAPIENTRYP Translated)(GLdouble x, GLdouble y, GLdouble z); /* 303 */
   void (GLAPIENTRYP Translatef)(GLfloat x, GLfloat y, GLfloat z); /* 304 */
   void (GLAPIENTRYP Viewport)(GLint x, GLint y, GLsizei width, GLsizei height); /* 305 */
   void (GLAPIENTRYP ArrayElement)(GLint i); /* 306 */
   void (GLAPIENTRYP BindTexture)(GLenum target, GLuint texture); /* 307 */
   void (GLAPIENTRYP ColorPointer)(GLint size, GLenum type, GLsizei stride, const GLvoid * pointer); /* 308 */
   void (GLAPIENTRYP DisableClientState)(GLenum array); /* 309 */
   void (GLAPIENTRYP DrawArrays)(GLenum mode, GLint first, GLsizei count); /* 310 */
   void (GLAPIENTRYP DrawElements)(GLenum mode, GLsizei count, GLenum type, const GLvoid * indices); /* 311 */
   void (GLAPIENTRYP EdgeFlagPointer)(GLsizei stride, const GLvoid * pointer); /* 312 */
   void (GLAPIENTRYP EnableClientState)(GLenum array); /* 313 */
   void (GLAPIENTRYP IndexPointer)(GLenum type, GLsizei stride, const GLvoid * pointer); /* 314 */
   void (GLAPIENTRYP Indexub)(GLubyte c); /* 315 */
   void (GLAPIENTRYP Indexubv)(const GLubyte * c); /* 316 */
   void (GLAPIENTRYP InterleavedArrays)(GLenum format, GLsizei stride, const GLvoid * pointer); /* 317 */
   void (GLAPIENTRYP NormalPointer)(GLenum type, GLsizei stride, const GLvoid * pointer); /* 318 */
   void (GLAPIENTRYP PolygonOffset)(GLfloat factor, GLfloat units); /* 319 */
   void (GLAPIENTRYP TexCoordPointer)(GLint size, GLenum type, GLsizei stride, const GLvoid * pointer); /* 320 */
   void (GLAPIENTRYP VertexPointer)(GLint size, GLenum type, GLsizei stride, const GLvoid * pointer); /* 321 */
   GLboolean (GLAPIENTRYP AreTexturesResident)(GLsizei n, const GLuint * textures, GLboolean * residences); /* 322 */
   void (GLAPIENTRYP CopyTexImage1D)(GLenum target, GLint level, GLenum internalformat, GLint x, GLint y, GLsizei width, GLint border); /* 323 */
   void (GLAPIENTRYP CopyTexImage2D)(GLenum target, GLint level, GLenum internalformat, GLint x, GLint y, GLsizei width, GLsizei height, GLint border); /* 324 */
   void (GLAPIENTRYP CopyTexSubImage1D)(GLenum target, GLint level, GLint xoffset, GLint x, GLint y, GLsizei width); /* 325 */
   void (GLAPIENTRYP CopyTexSubImage2D)(GLenum target, GLint level, GLint xoffset, GLint yoffset, GLint x, GLint y, GLsizei width, GLsizei height); /* 326 */
   void (GLAPIENTRYP DeleteTextures)(GLsizei n, const GLuint * textures); /* 327 */
   void (GLAPIENTRYP GenTextures)(GLsizei n, GLuint * textures); /* 328 */
   void (GLAPIENTRYP GetPointerv)(GLenum pname, GLvoid ** params); /* 329 */
   GLboolean (GLAPIENTRYP IsTexture)(GLuint texture); /* 330 */
   void (GLAPIENTRYP PrioritizeTextures)(GLsizei n, const GLuint * textures, const GLclampf * priorities); /* 331 */
   void (GLAPIENTRYP TexSubImage1D)(GLenum target, GLint level, GLint xoffset, GLsizei width, GLenum format, GLenum type, const GLvoid * pixels); /* 332 */
   void (GLAPIENTRYP TexSubImage2D)(GLenum target, GLint level, GLint xoffset, GLint yoffset, GLsizei width, GLsizei height, GLenum format, GLenum type, const GLvoid * pixels); /* 333 */
   void (GLAPIENTRYP PopClientAttrib)(void); /* 334 */
   void (GLAPIENTRYP PushClientAttrib)(GLbitfield mask); /* 335 */
   void (GLAPIENTRYP BlendColor)(GLclampf red, GLclampf green, GLclampf blue, GLclampf alpha); /* 336 */
   void (GLAPIENTRYP BlendEquation)(GLenum mode); /* 337 */
   void (GLAPIENTRYP DrawRangeElements)(GLenum mode, GLuint start, GLuint end, GLsizei count, GLenum type, const GLvoid * indices); /* 338 */
   void (GLAPIENTRYP ColorTable)(GLenum target, GLenum internalformat, GLsizei width, GLenum format, GLenum type, const GLvoid * table); /* 339 */
   void (GLAPIENTRYP ColorTableParameterfv)(GLenum target, GLenum pname, const GLfloat * params); /* 340 */
   void (GLAPIENTRYP ColorTableParameteriv)(GLenum target, GLenum pname, const GLint * params); /* 341 */
   void (GLAPIENTRYP CopyColorTable)(GLenum target, GLenum internalformat, GLint x, GLint y, GLsizei width); /* 342 */
   void (GLAPIENTRYP GetColorTable)(GLenum target, GLenum format, GLenum type, GLvoid * table); /* 343 */
   void (GLAPIENTRYP GetColorTableParameterfv)(GLenum target, GLenum pname, GLfloat * params); /* 344 */
   void (GLAPIENTRYP GetColorTableParameteriv)(GLenum target, GLenum pname, GLint * params); /* 345 */
   void (GLAPIENTRYP ColorSubTable)(GLenum target, GLsizei start, GLsizei count, GLenum format, GLenum type, const GLvoid * data); /* 346 */
   void (GLAPIENTRYP CopyColorSubTable)(GLenum target, GLsizei start, GLint x, GLint y, GLsizei width); /* 347 */
   void (GLAPIENTRYP ConvolutionFilter1D)(GLenum target, GLenum internalformat, GLsizei width, GLenum format, GLenum type, const GLvoid * image); /* 348 */
   void (GLAPIENTRYP ConvolutionFilter2D)(GLenum target, GLenum internalformat, GLsizei width, GLsizei height, GLenum format, GLenum type, const GLvoid * image); /* 349 */
   void (GLAPIENTRYP ConvolutionParameterf)(GLenum target, GLenum pname, GLfloat params); /* 350 */
   void (GLAPIENTRYP ConvolutionParameterfv)(GLenum target, GLenum pname, const GLfloat * params); /* 351 */
   void (GLAPIENTRYP ConvolutionParameteri)(GLenum target, GLenum pname, GLint params); /* 352 */
   void (GLAPIENTRYP ConvolutionParameteriv)(GLenum target, GLenum pname, const GLint * params); /* 353 */
   void (GLAPIENTRYP CopyConvolutionFilter1D)(GLenum target, GLenum internalformat, GLint x, GLint y, GLsizei width); /* 354 */
   void (GLAPIENTRYP CopyConvolutionFilter2D)(GLenum target, GLenum internalformat, GLint x, GLint y, GLsizei width, GLsizei height); /* 355 */
   void (GLAPIENTRYP GetConvolutionFilter)(GLenum target, GLenum format, GLenum type, GLvoid * image); /* 356 */
   void (GLAPIENTRYP GetConvolutionParameterfv)(GLenum target, GLenum pname, GLfloat * params); /* 357 */
   void (GLAPIENTRYP GetConvolutionParameteriv)(GLenum target, GLenum pname, GLint * params); /* 358 */
   void (GLAPIENTRYP GetSeparableFilter)(GLenum target, GLenum format, GLenum type, GLvoid * row, GLvoid * column, GLvoid * span); /* 359 */
   void (GLAPIENTRYP SeparableFilter2D)(GLenum target, GLenum internalformat, GLsizei width, GLsizei height, GLenum format, GLenum type, const GLvoid * row, const GLvoid * column); /* 360 */
   void (GLAPIENTRYP GetHistogram)(GLenum target, GLboolean reset, GLenum format, GLenum type, GLvoid * values); /* 361 */
   void (GLAPIENTRYP GetHistogramParameterfv)(GLenum target, GLenum pname, GLfloat * params); /* 362 */
   void (GLAPIENTRYP GetHistogramParameteriv)(GLenum target, GLenum pname, GLint * params); /* 363 */
   void (GLAPIENTRYP GetMinmax)(GLenum target, GLboolean reset, GLenum format, GLenum type, GLvoid * values); /* 364 */
   void (GLAPIENTRYP GetMinmaxParameterfv)(GLenum target, GLenum pname, GLfloat * params); /* 365 */
   void (GLAPIENTRYP GetMinmaxParameteriv)(GLenum target, GLenum pname, GLint * params); /* 366 */
   void (GLAPIENTRYP Histogram)(GLenum target, GLsizei width, GLenum internalformat, GLboolean sink); /* 367 */
   void (GLAPIENTRYP Minmax)(GLenum target, GLenum internalformat, GLboolean sink); /* 368 */
   void (GLAPIENTRYP ResetHistogram)(GLenum target); /* 369 */
   void (GLAPIENTRYP ResetMinmax)(GLenum target); /* 370 */
   void (GLAPIENTRYP TexImage3D)(GLenum target, GLint level, GLint internalformat, GLsizei width, GLsizei height, GLsizei depth, GLint border, GLenum format, GLenum type, const GLvoid * pixels); /* 371 */
   void (GLAPIENTRYP TexSubImage3D)(GLenum target, GLint level, GLint xoffset, GLint yoffset, GLint zoffset, GLsizei width, GLsizei height, GLsizei depth, GLenum format, GLenum type, const GLvoid * pixels); /* 372 */
   void (GLAPIENTRYP CopyTexSubImage3D)(GLenum target, GLint level, GLint xoffset, GLint yoffset, GLint zoffset, GLint x, GLint y, GLsizei width, GLsizei height); /* 373 */
   void (GLAPIENTRYP ActiveTextureARB)(GLenum texture); /* 374 */
   void (GLAPIENTRYP ClientActiveTextureARB)(GLenum texture); /* 375 */
   void (GLAPIENTRYP MultiTexCoord1dARB)(GLenum target, GLdouble s); /* 376 */
   void (GLAPIENTRYP MultiTexCoord1dvARB)(GLenum target, const GLdouble * v); /* 377 */
   void (GLAPIENTRYP MultiTexCoord1fARB)(GLenum target, GLfloat s); /* 378 */
   void (GLAPIENTRYP MultiTexCoord1fvARB)(GLenum target, const GLfloat * v); /* 379 */
   void (GLAPIENTRYP MultiTexCoord1iARB)(GLenum target, GLint s); /* 380 */
   void (GLAPIENTRYP MultiTexCoord1ivARB)(GLenum target, const GLint * v); /* 381 */
   void (GLAPIENTRYP MultiTexCoord1sARB)(GLenum target, GLshort s); /* 382 */
   void (GLAPIENTRYP MultiTexCoord1svARB)(GLenum target, const GLshort * v); /* 383 */
   void (GLAPIENTRYP MultiTexCoord2dARB)(GLenum target, GLdouble s, GLdouble t); /* 384 */
   void (GLAPIENTRYP MultiTexCoord2dvARB)(GLenum target, const GLdouble * v); /* 385 */
   void (GLAPIENTRYP MultiTexCoord2fARB)(GLenum target, GLfloat s, GLfloat t); /* 386 */
   void (GLAPIENTRYP MultiTexCoord2fvARB)(GLenum target, const GLfloat * v); /* 387 */
   void (GLAPIENTRYP MultiTexCoord2iARB)(GLenum target, GLint s, GLint t); /* 388 */
   void (GLAPIENTRYP MultiTexCoord2ivARB)(GLenum target, const GLint * v); /* 389 */
   void (GLAPIENTRYP MultiTexCoord2sARB)(GLenum target, GLshort s, GLshort t); /* 390 */
   void (GLAPIENTRYP MultiTexCoord2svARB)(GLenum target, const GLshort * v); /* 391 */
   void (GLAPIENTRYP MultiTexCoord3dARB)(GLenum target, GLdouble s, GLdouble t, GLdouble r); /* 392 */
   void (GLAPIENTRYP MultiTexCoord3dvARB)(GLenum target, const GLdouble * v); /* 393 */
   void (GLAPIENTRYP MultiTexCoord3fARB)(GLenum target, GLfloat s, GLfloat t, GLfloat r); /* 394 */
   void (GLAPIENTRYP MultiTexCoord3fvARB)(GLenum target, const GLfloat * v); /* 395 */
   void (GLAPIENTRYP MultiTexCoord3iARB)(GLenum target, GLint s, GLint t, GLint r); /* 396 */
   void (GLAPIENTRYP MultiTexCoord3ivARB)(GLenum target, const GLint * v); /* 397 */
   void (GLAPIENTRYP MultiTexCoord3sARB)(GLenum target, GLshort s, GLshort t, GLshort r); /* 398 */
   void (GLAPIENTRYP MultiTexCoord3svARB)(GLenum target, const GLshort * v); /* 399 */
   void (GLAPIENTRYP MultiTexCoord4dARB)(GLenum target, GLdouble s, GLdouble t, GLdouble r, GLdouble q); /* 400 */
   void (GLAPIENTRYP MultiTexCoord4dvARB)(GLenum target, const GLdouble * v); /* 401 */
   void (GLAPIENTRYP MultiTexCoord4fARB)(GLenum target, GLfloat s, GLfloat t, GLfloat r, GLfloat q); /* 402 */
   void (GLAPIENTRYP MultiTexCoord4fvARB)(GLenum target, const GLfloat * v); /* 403 */
   void (GLAPIENTRYP MultiTexCoord4iARB)(GLenum target, GLint s, GLint t, GLint r, GLint q); /* 404 */
   void (GLAPIENTRYP MultiTexCoord4ivARB)(GLenum target, const GLint * v); /* 405 */
   void (GLAPIENTRYP MultiTexCoord4sARB)(GLenum target, GLshort s, GLshort t, GLshort r, GLshort q); /* 406 */
   void (GLAPIENTRYP MultiTexCoord4svARB)(GLenum target, const GLshort * v); /* 407 */
   void (GLAPIENTRYP AttachShader)(GLuint program, GLuint shader); /* 408 */
   GLuint (GLAPIENTRYP CreateProgram)(void); /* 409 */
   GLuint (GLAPIENTRYP CreateShader)(GLenum type); /* 410 */
   void (GLAPIENTRYP DeleteProgram)(GLuint program); /* 411 */
   void (GLAPIENTRYP DeleteShader)(GLuint program); /* 412 */
   void (GLAPIENTRYP DetachShader)(GLuint program, GLuint shader); /* 413 */
   void (GLAPIENTRYP GetAttachedShaders)(GLuint program, GLsizei maxCount, GLsizei * count, GLuint * obj); /* 414 */
   void (GLAPIENTRYP GetProgramInfoLog)(GLuint program, GLsizei bufSize, GLsizei * length, GLchar * infoLog); /* 415 */
   void (GLAPIENTRYP GetProgramiv)(GLuint program, GLenum pname, GLint * params); /* 416 */
   void (GLAPIENTRYP GetShaderInfoLog)(GLuint shader, GLsizei bufSize, GLsizei * length, GLchar * infoLog); /* 417 */
   void (GLAPIENTRYP GetShaderiv)(GLuint shader, GLenum pname, GLint * params); /* 418 */
   GLboolean (GLAPIENTRYP IsProgram)(GLuint program); /* 419 */
   GLboolean (GLAPIENTRYP IsShader)(GLuint shader); /* 420 */
   void (GLAPIENTRYP StencilFuncSeparate)(GLenum face, GLenum func, GLint ref, GLuint mask); /* 421 */
   void (GLAPIENTRYP StencilMaskSeparate)(GLenum face, GLuint mask); /* 422 */
   void (GLAPIENTRYP StencilOpSeparate)(GLenum face, GLenum sfail, GLenum zfail, GLenum zpass); /* 423 */
   void (GLAPIENTRYP UniformMatrix2x3fv)(GLint location, GLsizei count, GLboolean transpose, const GLfloat * value); /* 424 */
   void (GLAPIENTRYP UniformMatrix2x4fv)(GLint location, GLsizei count, GLboolean transpose, const GLfloat * value); /* 425 */
   void (GLAPIENTRYP UniformMatrix3x2fv)(GLint location, GLsizei count, GLboolean transpose, const GLfloat * value); /* 426 */
   void (GLAPIENTRYP UniformMatrix3x4fv)(GLint location, GLsizei count, GLboolean transpose, const GLfloat * value); /* 427 */
   void (GLAPIENTRYP UniformMatrix4x2fv)(GLint location, GLsizei count, GLboolean transpose, const GLfloat * value); /* 428 */
   void (GLAPIENTRYP UniformMatrix4x3fv)(GLint location, GLsizei count, GLboolean transpose, const GLfloat * value); /* 429 */
   void (GLAPIENTRYP LoadTransposeMatrixdARB)(const GLdouble * m); /* 430 */
   void (GLAPIENTRYP LoadTransposeMatrixfARB)(const GLfloat * m); /* 431 */
   void (GLAPIENTRYP MultTransposeMatrixdARB)(const GLdouble * m); /* 432 */
   void (GLAPIENTRYP MultTransposeMatrixfARB)(const GLfloat * m); /* 433 */
   void (GLAPIENTRYP SampleCoverageARB)(GLclampf value, GLboolean invert); /* 434 */
   void (GLAPIENTRYP CompressedTexImage1DARB)(GLenum target, GLint level, GLenum internalformat, GLsizei width, GLint border, GLsizei imageSize, const GLvoid * data); /* 435 */
   void (GLAPIENTRYP CompressedTexImage2DARB)(GLenum target, GLint level, GLenum internalformat, GLsizei width, GLsizei height, GLint border, GLsizei imageSize, const GLvoid * data); /* 436 */
   void (GLAPIENTRYP CompressedTexImage3DARB)(GLenum target, GLint level, GLenum internalformat, GLsizei width, GLsizei height, GLsizei depth, GLint border, GLsizei imageSize, const GLvoid * data); /* 437 */
   void (GLAPIENTRYP CompressedTexSubImage1DARB)(GLenum target, GLint level, GLint xoffset, GLsizei width, GLenum format, GLsizei imageSize, const GLvoid * data); /* 438 */
   void (GLAPIENTRYP CompressedTexSubImage2DARB)(GLenum target, GLint level, GLint xoffset, GLint yoffset, GLsizei width, GLsizei height, GLenum format, GLsizei imageSize, const GLvoid * data); /* 439 */
   void (GLAPIENTRYP CompressedTexSubImage3DARB)(GLenum target, GLint level, GLint xoffset, GLint yoffset, GLint zoffset, GLsizei width, GLsizei height, GLsizei depth, GLenum format, GLsizei imageSize, const GLvoid * data); /* 440 */
   void (GLAPIENTRYP GetCompressedTexImageARB)(GLenum target, GLint level, GLvoid * img); /* 441 */
   void (GLAPIENTRYP DisableVertexAttribArrayARB)(GLuint index); /* 442 */
   void (GLAPIENTRYP EnableVertexAttribArrayARB)(GLuint index); /* 443 */
   void (GLAPIENTRYP GetProgramEnvParameterdvARB)(GLenum target, GLuint index, GLdouble * params); /* 444 */
   void (GLAPIENTRYP GetProgramEnvParameterfvARB)(GLenum target, GLuint index, GLfloat * params); /* 445 */
   void (GLAPIENTRYP GetProgramLocalParameterdvARB)(GLenum target, GLuint index, GLdouble * params); /* 446 */
   void (GLAPIENTRYP GetProgramLocalParameterfvARB)(GLenum target, GLuint index, GLfloat * params); /* 447 */
   void (GLAPIENTRYP GetProgramStringARB)(GLenum target, GLenum pname, GLvoid * string); /* 448 */
   void (GLAPIENTRYP GetProgramivARB)(GLenum target, GLenum pname, GLint * params); /* 449 */
   void (GLAPIENTRYP GetVertexAttribdvARB)(GLuint index, GLenum pname, GLdouble * params); /* 450 */
   void (GLAPIENTRYP GetVertexAttribfvARB)(GLuint index, GLenum pname, GLfloat * params); /* 451 */
   void (GLAPIENTRYP GetVertexAttribivARB)(GLuint index, GLenum pname, GLint * params); /* 452 */
   void (GLAPIENTRYP ProgramEnvParameter4dARB)(GLenum target, GLuint index, GLdouble x, GLdouble y, GLdouble z, GLdouble w); /* 453 */
   void (GLAPIENTRYP ProgramEnvParameter4dvARB)(GLenum target, GLuint index, const GLdouble * params); /* 454 */
   void (GLAPIENTRYP ProgramEnvParameter4fARB)(GLenum target, GLuint index, GLfloat x, GLfloat y, GLfloat z, GLfloat w); /* 455 */
   void (GLAPIENTRYP ProgramEnvParameter4fvARB)(GLenum target, GLuint index, const GLfloat * params); /* 456 */
   void (GLAPIENTRYP ProgramLocalParameter4dARB)(GLenum target, GLuint index, GLdouble x, GLdouble y, GLdouble z, GLdouble w); /* 457 */
   void (GLAPIENTRYP ProgramLocalParameter4dvARB)(GLenum target, GLuint index, const GLdouble * params); /* 458 */
   void (GLAPIENTRYP ProgramLocalParameter4fARB)(GLenum target, GLuint index, GLfloat x, GLfloat y, GLfloat z, GLfloat w); /* 459 */
   void (GLAPIENTRYP ProgramLocalParameter4fvARB)(GLenum target, GLuint index, const GLfloat * params); /* 460 */
   void (GLAPIENTRYP ProgramStringARB)(GLenum target, GLenum format, GLsizei len, const GLvoid * string); /* 461 */
   void (GLAPIENTRYP VertexAttrib1dARB)(GLuint index, GLdouble x); /* 462 */
   void (GLAPIENTRYP VertexAttrib1dvARB)(GLuint index, const GLdouble * v); /* 463 */
   void (GLAPIENTRYP VertexAttrib1fARB)(GLuint index, GLfloat x); /* 464 */
   void (GLAPIENTRYP VertexAttrib1fvARB)(GLuint index, const GLfloat * v); /* 465 */
   void (GLAPIENTRYP VertexAttrib1sARB)(GLuint index, GLshort x); /* 466 */
   void (GLAPIENTRYP VertexAttrib1svARB)(GLuint index, const GLshort * v); /* 467 */
   void (GLAPIENTRYP VertexAttrib2dARB)(GLuint index, GLdouble x, GLdouble y); /* 468 */
   void (GLAPIENTRYP VertexAttrib2dvARB)(GLuint index, const GLdouble * v); /* 469 */
   void (GLAPIENTRYP VertexAttrib2fARB)(GLuint index, GLfloat x, GLfloat y); /* 470 */
   void (GLAPIENTRYP VertexAttrib2fvARB)(GLuint index, const GLfloat * v); /* 471 */
   void (GLAPIENTRYP VertexAttrib2sARB)(GLuint index, GLshort x, GLshort y); /* 472 */
   void (GLAPIENTRYP VertexAttrib2svARB)(GLuint index, const GLshort * v); /* 473 */
   void (GLAPIENTRYP VertexAttrib3dARB)(GLuint index, GLdouble x, GLdouble y, GLdouble z); /* 474 */
   void (GLAPIENTRYP VertexAttrib3dvARB)(GLuint index, const GLdouble * v); /* 475 */
   void (GLAPIENTRYP VertexAttrib3fARB)(GLuint index, GLfloat x, GLfloat y, GLfloat z); /* 476 */
   void (GLAPIENTRYP VertexAttrib3fvARB)(GLuint index, const GLfloat * v); /* 477 */
   void (GLAPIENTRYP VertexAttrib3sARB)(GLuint index, GLshort x, GLshort y, GLshort z); /* 478 */
   void (GLAPIENTRYP VertexAttrib3svARB)(GLuint index, const GLshort * v); /* 479 */
   void (GLAPIENTRYP VertexAttrib4NbvARB)(GLuint index, const GLbyte * v); /* 480 */
   void (GLAPIENTRYP VertexAttrib4NivARB)(GLuint index, const GLint * v); /* 481 */
   void (GLAPIENTRYP VertexAttrib4NsvARB)(GLuint index, const GLshort * v); /* 482 */
   void (GLAPIENTRYP VertexAttrib4NubARB)(GLuint index, GLubyte x, GLubyte y, GLubyte z, GLubyte w); /* 483 */
   void (GLAPIENTRYP VertexAttrib4NubvARB)(GLuint index, const GLubyte * v); /* 484 */
   void (GLAPIENTRYP VertexAttrib4NuivARB)(GLuint index, const GLuint * v); /* 485 */
   void (GLAPIENTRYP VertexAttrib4NusvARB)(GLuint index, const GLushort * v); /* 486 */
   void (GLAPIENTRYP VertexAttrib4bvARB)(GLuint index, const GLbyte * v); /* 487 */
   void (GLAPIENTRYP VertexAttrib4dARB)(GLuint index, GLdouble x, GLdouble y, GLdouble z, GLdouble w); /* 488 */
   void (GLAPIENTRYP VertexAttrib4dvARB)(GLuint index, const GLdouble * v); /* 489 */
   void (GLAPIENTRYP VertexAttrib4fARB)(GLuint index, GLfloat x, GLfloat y, GLfloat z, GLfloat w); /* 490 */
   void (GLAPIENTRYP VertexAttrib4fvARB)(GLuint index, const GLfloat * v); /* 491 */
   void (GLAPIENTRYP VertexAttrib4ivARB)(GLuint index, const GLint * v); /* 492 */
   void (GLAPIENTRYP VertexAttrib4sARB)(GLuint index, GLshort x, GLshort y, GLshort z, GLshort w); /* 493 */
   void (GLAPIENTRYP VertexAttrib4svARB)(GLuint index, const GLshort * v); /* 494 */
   void (GLAPIENTRYP VertexAttrib4ubvARB)(GLuint index, const GLubyte * v); /* 495 */
   void (GLAPIENTRYP VertexAttrib4uivARB)(GLuint index, const GLuint * v); /* 496 */
   void (GLAPIENTRYP VertexAttrib4usvARB)(GLuint index, const GLushort * v); /* 497 */
   void (GLAPIENTRYP VertexAttribPointerARB)(GLuint index, GLint size, GLenum type, GLboolean normalized, GLsizei stride, const GLvoid * pointer); /* 498 */
   void (GLAPIENTRYP BindBufferARB)(GLenum target, GLuint buffer); /* 499 */
   void (GLAPIENTRYP BufferDataARB)(GLenum target, GLsizeiptrARB size, const GLvoid * data, GLenum usage); /* 500 */
   void (GLAPIENTRYP BufferSubDataARB)(GLenum target, GLintptrARB offset, GLsizeiptrARB size, const GLvoid * data); /* 501 */
   void (GLAPIENTRYP DeleteBuffersARB)(GLsizei n, const GLuint * buffer); /* 502 */
   void (GLAPIENTRYP GenBuffersARB)(GLsizei n, GLuint * buffer); /* 503 */
   void (GLAPIENTRYP GetBufferParameterivARB)(GLenum target, GLenum pname, GLint * params); /* 504 */
   void (GLAPIENTRYP GetBufferPointervARB)(GLenum target, GLenum pname, GLvoid ** params); /* 505 */
   void (GLAPIENTRYP GetBufferSubDataARB)(GLenum target, GLintptrARB offset, GLsizeiptrARB size, GLvoid * data); /* 506 */
   GLboolean (GLAPIENTRYP IsBufferARB)(GLuint buffer); /* 507 */
   GLvoid * (GLAPIENTRYP MapBufferARB)(GLenum target, GLenum access); /* 508 */
   GLboolean (GLAPIENTRYP UnmapBufferARB)(GLenum target); /* 509 */
   void (GLAPIENTRYP BeginQueryARB)(GLenum target, GLuint id); /* 510 */
   void (GLAPIENTRYP DeleteQueriesARB)(GLsizei n, const GLuint * ids); /* 511 */
   void (GLAPIENTRYP EndQueryARB)(GLenum target); /* 512 */
   void (GLAPIENTRYP GenQueriesARB)(GLsizei n, GLuint * ids); /* 513 */
   void (GLAPIENTRYP GetQueryObjectivARB)(GLuint id, GLenum pname, GLint * params); /* 514 */
   void (GLAPIENTRYP GetQueryObjectuivARB)(GLuint id, GLenum pname, GLuint * params); /* 515 */
   void (GLAPIENTRYP GetQueryivARB)(GLenum target, GLenum pname, GLint * params); /* 516 */
   GLboolean (GLAPIENTRYP IsQueryARB)(GLuint id); /* 517 */
   void (GLAPIENTRYP AttachObjectARB)(GLhandleARB containerObj, GLhandleARB obj); /* 518 */
   void (GLAPIENTRYP CompileShaderARB)(GLhandleARB shader); /* 519 */
   GLhandleARB (GLAPIENTRYP CreateProgramObjectARB)(void); /* 520 */
   GLhandleARB (GLAPIENTRYP CreateShaderObjectARB)(GLenum shaderType); /* 521 */
   void (GLAPIENTRYP DeleteObjectARB)(GLhandleARB obj); /* 522 */
   void (GLAPIENTRYP DetachObjectARB)(GLhandleARB containerObj, GLhandleARB attachedObj); /* 523 */
   void (GLAPIENTRYP GetActiveUniformARB)(GLhandleARB program, GLuint index, GLsizei bufSize, GLsizei * length, GLint * size, GLenum * type, GLcharARB * name); /* 524 */
   void (GLAPIENTRYP GetAttachedObjectsARB)(GLhandleARB containerObj, GLsizei maxLength, GLsizei * length, GLhandleARB * infoLog); /* 525 */
   GLhandleARB (GLAPIENTRYP GetHandleARB)(GLenum pname); /* 526 */
   void (GLAPIENTRYP GetInfoLogARB)(GLhandleARB obj, GLsizei maxLength, GLsizei * length, GLcharARB * infoLog); /* 527 */
   void (GLAPIENTRYP GetObjectParameterfvARB)(GLhandleARB obj, GLenum pname, GLfloat * params); /* 528 */
   void (GLAPIENTRYP GetObjectParameterivARB)(GLhandleARB obj, GLenum pname, GLint * params); /* 529 */
   void (GLAPIENTRYP GetShaderSourceARB)(GLhandleARB shader, GLsizei bufSize, GLsizei * length, GLcharARB * source); /* 530 */
   GLint (GLAPIENTRYP GetUniformLocationARB)(GLhandleARB program, const GLcharARB * name); /* 531 */
   void (GLAPIENTRYP GetUniformfvARB)(GLhandleARB program, GLint location, GLfloat * params); /* 532 */
   void (GLAPIENTRYP GetUniformivARB)(GLhandleARB program, GLint location, GLint * params); /* 533 */
   void (GLAPIENTRYP LinkProgramARB)(GLhandleARB program); /* 534 */
   void (GLAPIENTRYP ShaderSourceARB)(GLhandleARB shader, GLsizei count, const GLcharARB ** string, const GLint * length); /* 535 */
   void (GLAPIENTRYP Uniform1fARB)(GLint location, GLfloat v0); /* 536 */
   void (GLAPIENTRYP Uniform1fvARB)(GLint location, GLsizei count, const GLfloat * value); /* 537 */
   void (GLAPIENTRYP Uniform1iARB)(GLint location, GLint v0); /* 538 */
   void (GLAPIENTRYP Uniform1ivARB)(GLint location, GLsizei count, const GLint * value); /* 539 */
   void (GLAPIENTRYP Uniform2fARB)(GLint location, GLfloat v0, GLfloat v1); /* 540 */
   void (GLAPIENTRYP Uniform2fvARB)(GLint location, GLsizei count, const GLfloat * value); /* 541 */
   void (GLAPIENTRYP Uniform2iARB)(GLint location, GLint v0, GLint v1); /* 542 */
   void (GLAPIENTRYP Uniform2ivARB)(GLint location, GLsizei count, const GLint * value); /* 543 */
   void (GLAPIENTRYP Uniform3fARB)(GLint location, GLfloat v0, GLfloat v1, GLfloat v2); /* 544 */
   void (GLAPIENTRYP Uniform3fvARB)(GLint location, GLsizei count, const GLfloat * value); /* 545 */
   void (GLAPIENTRYP Uniform3iARB)(GLint location, GLint v0, GLint v1, GLint v2); /* 546 */
   void (GLAPIENTRYP Uniform3ivARB)(GLint location, GLsizei count, const GLint * value); /* 547 */
   void (GLAPIENTRYP Uniform4fARB)(GLint location, GLfloat v0, GLfloat v1, GLfloat v2, GLfloat v3); /* 548 */
   void (GLAPIENTRYP Uniform4fvARB)(GLint location, GLsizei count, const GLfloat * value); /* 549 */
   void (GLAPIENTRYP Uniform4iARB)(GLint location, GLint v0, GLint v1, GLint v2, GLint v3); /* 550 */
   void (GLAPIENTRYP Uniform4ivARB)(GLint location, GLsizei count, const GLint * value); /* 551 */
   void (GLAPIENTRYP UniformMatrix2fvARB)(GLint location, GLsizei count, GLboolean transpose, const GLfloat * value); /* 552 */
   void (GLAPIENTRYP UniformMatrix3fvARB)(GLint location, GLsizei count, GLboolean transpose, const GLfloat * value); /* 553 */
   void (GLAPIENTRYP UniformMatrix4fvARB)(GLint location, GLsizei count, GLboolean transpose, const GLfloat * value); /* 554 */
   void (GLAPIENTRYP UseProgramObjectARB)(GLhandleARB program); /* 555 */
   void (GLAPIENTRYP ValidateProgramARB)(GLhandleARB program); /* 556 */
   void (GLAPIENTRYP BindAttribLocationARB)(GLhandleARB program, GLuint index, const GLcharARB * name); /* 557 */
   void (GLAPIENTRYP GetActiveAttribARB)(GLhandleARB program, GLuint index, GLsizei bufSize, GLsizei * length, GLint * size, GLenum * type, GLcharARB * name); /* 558 */
   GLint (GLAPIENTRYP GetAttribLocationARB)(GLhandleARB program, const GLcharARB * name); /* 559 */
   void (GLAPIENTRYP DrawBuffersARB)(GLsizei n, const GLenum * bufs); /* 560 */
   void (GLAPIENTRYP PolygonOffsetEXT)(GLfloat factor, GLfloat bias); /* 561 */
   void (GLAPIENTRYP GetPixelTexGenParameterfvSGIS)(GLenum pname, GLfloat * params); /* 562 */
   void (GLAPIENTRYP GetPixelTexGenParameterivSGIS)(GLenum pname, GLint * params); /* 563 */
   void (GLAPIENTRYP PixelTexGenParameterfSGIS)(GLenum pname, GLfloat param); /* 564 */
   void (GLAPIENTRYP PixelTexGenParameterfvSGIS)(GLenum pname, const GLfloat * params); /* 565 */
   void (GLAPIENTRYP PixelTexGenParameteriSGIS)(GLenum pname, GLint param); /* 566 */
   void (GLAPIENTRYP PixelTexGenParameterivSGIS)(GLenum pname, const GLint * params); /* 567 */
   void (GLAPIENTRYP SampleMaskSGIS)(GLclampf value, GLboolean invert); /* 568 */
   void (GLAPIENTRYP SamplePatternSGIS)(GLenum pattern); /* 569 */
   void (GLAPIENTRYP ColorPointerEXT)(GLint size, GLenum type, GLsizei stride, GLsizei count, const GLvoid * pointer); /* 570 */
   void (GLAPIENTRYP EdgeFlagPointerEXT)(GLsizei stride, GLsizei count, const GLboolean * pointer); /* 571 */
   void (GLAPIENTRYP IndexPointerEXT)(GLenum type, GLsizei stride, GLsizei count, const GLvoid * pointer); /* 572 */
   void (GLAPIENTRYP NormalPointerEXT)(GLenum type, GLsizei stride, GLsizei count, const GLvoid * pointer); /* 573 */
   void (GLAPIENTRYP TexCoordPointerEXT)(GLint size, GLenum type, GLsizei stride, GLsizei count, const GLvoid * pointer); /* 574 */
   void (GLAPIENTRYP VertexPointerEXT)(GLint size, GLenum type, GLsizei stride, GLsizei count, const GLvoid * pointer); /* 575 */
   void (GLAPIENTRYP PointParameterfEXT)(GLenum pname, GLfloat param); /* 576 */
   void (GLAPIENTRYP PointParameterfvEXT)(GLenum pname, const GLfloat * params); /* 577 */
   void (GLAPIENTRYP LockArraysEXT)(GLint first, GLsizei count); /* 578 */
   void (GLAPIENTRYP UnlockArraysEXT)(void); /* 579 */
   void (GLAPIENTRYP CullParameterdvEXT)(GLenum pname, GLdouble * params); /* 580 */
   void (GLAPIENTRYP CullParameterfvEXT)(GLenum pname, GLfloat * params); /* 581 */
   void (GLAPIENTRYP SecondaryColor3bEXT)(GLbyte red, GLbyte green, GLbyte blue); /* 582 */
   void (GLAPIENTRYP SecondaryColor3bvEXT)(const GLbyte * v); /* 583 */
   void (GLAPIENTRYP SecondaryColor3dEXT)(GLdouble red, GLdouble green, GLdouble blue); /* 584 */
   void (GLAPIENTRYP SecondaryColor3dvEXT)(const GLdouble * v); /* 585 */
   void (GLAPIENTRYP SecondaryColor3fEXT)(GLfloat red, GLfloat green, GLfloat blue); /* 586 */
   void (GLAPIENTRYP SecondaryColor3fvEXT)(const GLfloat * v); /* 587 */
   void (GLAPIENTRYP SecondaryColor3iEXT)(GLint red, GLint green, GLint blue); /* 588 */
   void (GLAPIENTRYP SecondaryColor3ivEXT)(const GLint * v); /* 589 */
   void (GLAPIENTRYP SecondaryColor3sEXT)(GLshort red, GLshort green, GLshort blue); /* 590 */
   void (GLAPIENTRYP SecondaryColor3svEXT)(const GLshort * v); /* 591 */
   void (GLAPIENTRYP SecondaryColor3ubEXT)(GLubyte red, GLubyte green, GLubyte blue); /* 592 */
   void (GLAPIENTRYP SecondaryColor3ubvEXT)(const GLubyte * v); /* 593 */
   void (GLAPIENTRYP SecondaryColor3uiEXT)(GLuint red, GLuint green, GLuint blue); /* 594 */
   void (GLAPIENTRYP SecondaryColor3uivEXT)(const GLuint * v); /* 595 */
   void (GLAPIENTRYP SecondaryColor3usEXT)(GLushort red, GLushort green, GLushort blue); /* 596 */
   void (GLAPIENTRYP SecondaryColor3usvEXT)(const GLushort * v); /* 597 */
   void (GLAPIENTRYP SecondaryColorPointerEXT)(GLint size, GLenum type, GLsizei stride, const GLvoid * pointer); /* 598 */
   void (GLAPIENTRYP MultiDrawArraysEXT)(GLenum mode, GLint * first, GLsizei * count, GLsizei primcount); /* 599 */
   void (GLAPIENTRYP MultiDrawElementsEXT)(GLenum mode, const GLsizei * count, GLenum type, const GLvoid ** indices, GLsizei primcount); /* 600 */
   void (GLAPIENTRYP FogCoordPointerEXT)(GLenum type, GLsizei stride, const GLvoid * pointer); /* 601 */
   void (GLAPIENTRYP FogCoorddEXT)(GLdouble coord); /* 602 */
   void (GLAPIENTRYP FogCoorddvEXT)(const GLdouble * coord); /* 603 */
   void (GLAPIENTRYP FogCoordfEXT)(GLfloat coord); /* 604 */
   void (GLAPIENTRYP FogCoordfvEXT)(const GLfloat * coord); /* 605 */
   void (GLAPIENTRYP PixelTexGenSGIX)(GLenum mode); /* 606 */
   void (GLAPIENTRYP BlendFuncSeparateEXT)(GLenum sfactorRGB, GLenum dfactorRGB, GLenum sfactorAlpha, GLenum dfactorAlpha); /* 607 */
   void (GLAPIENTRYP FlushVertexArrayRangeNV)(void); /* 608 */
   void (GLAPIENTRYP VertexArrayRangeNV)(GLsizei length, const GLvoid * pointer); /* 609 */
   void (GLAPIENTRYP CombinerInputNV)(GLenum stage, GLenum portion, GLenum variable, GLenum input, GLenum mapping, GLenum componentUsage); /* 610 */
   void (GLAPIENTRYP CombinerOutputNV)(GLenum stage, GLenum portion, GLenum abOutput, GLenum cdOutput, GLenum sumOutput, GLenum scale, GLenum bias, GLboolean abDotProduct, GLboolean cdDotProduct, GLboolean muxSum); /* 611 */
   void (GLAPIENTRYP CombinerParameterfNV)(GLenum pname, GLfloat param); /* 612 */
   void (GLAPIENTRYP CombinerParameterfvNV)(GLenum pname, const GLfloat * params); /* 613 */
   void (GLAPIENTRYP CombinerParameteriNV)(GLenum pname, GLint param); /* 614 */
   void (GLAPIENTRYP CombinerParameterivNV)(GLenum pname, const GLint * params); /* 615 */
   void (GLAPIENTRYP FinalCombinerInputNV)(GLenum variable, GLenum input, GLenum mapping, GLenum componentUsage); /* 616 */
   void (GLAPIENTRYP GetCombinerInputParameterfvNV)(GLenum stage, GLenum portion, GLenum variable, GLenum pname, GLfloat * params); /* 617 */
   void (GLAPIENTRYP GetCombinerInputParameterivNV)(GLenum stage, GLenum portion, GLenum variable, GLenum pname, GLint * params); /* 618 */
   void (GLAPIENTRYP GetCombinerOutputParameterfvNV)(GLenum stage, GLenum portion, GLenum pname, GLfloat * params); /* 619 */
   void (GLAPIENTRYP GetCombinerOutputParameterivNV)(GLenum stage, GLenum portion, GLenum pname, GLint * params); /* 620 */
   void (GLAPIENTRYP GetFinalCombinerInputParameterfvNV)(GLenum variable, GLenum pname, GLfloat * params); /* 621 */
   void (GLAPIENTRYP GetFinalCombinerInputParameterivNV)(GLenum variable, GLenum pname, GLint * params); /* 622 */
   void (GLAPIENTRYP ResizeBuffersMESA)(void); /* 623 */
   void (GLAPIENTRYP WindowPos2dMESA)(GLdouble x, GLdouble y); /* 624 */
   void (GLAPIENTRYP WindowPos2dvMESA)(const GLdouble * v); /* 625 */
   void (GLAPIENTRYP WindowPos2fMESA)(GLfloat x, GLfloat y); /* 626 */
   void (GLAPIENTRYP WindowPos2fvMESA)(const GLfloat * v); /* 627 */
   void (GLAPIENTRYP WindowPos2iMESA)(GLint x, GLint y); /* 628 */
   void (GLAPIENTRYP WindowPos2ivMESA)(const GLint * v); /* 629 */
   void (GLAPIENTRYP WindowPos2sMESA)(GLshort x, GLshort y); /* 630 */
   void (GLAPIENTRYP WindowPos2svMESA)(const GLshort * v); /* 631 */
   void (GLAPIENTRYP WindowPos3dMESA)(GLdouble x, GLdouble y, GLdouble z); /* 632 */
   void (GLAPIENTRYP WindowPos3dvMESA)(const GLdouble * v); /* 633 */
   void (GLAPIENTRYP WindowPos3fMESA)(GLfloat x, GLfloat y, GLfloat z); /* 634 */
   void (GLAPIENTRYP WindowPos3fvMESA)(const GLfloat * v); /* 635 */
   void (GLAPIENTRYP WindowPos3iMESA)(GLint x, GLint y, GLint z); /* 636 */
   void (GLAPIENTRYP WindowPos3ivMESA)(const GLint * v); /* 637 */
   void (GLAPIENTRYP WindowPos3sMESA)(GLshort x, GLshort y, GLshort z); /* 638 */
   void (GLAPIENTRYP WindowPos3svMESA)(const GLshort * v); /* 639 */
   void (GLAPIENTRYP WindowPos4dMESA)(GLdouble x, GLdouble y, GLdouble z, GLdouble w); /* 640 */
   void (GLAPIENTRYP WindowPos4dvMESA)(const GLdouble * v); /* 641 */
   void (GLAPIENTRYP WindowPos4fMESA)(GLfloat x, GLfloat y, GLfloat z, GLfloat w); /* 642 */
   void (GLAPIENTRYP WindowPos4fvMESA)(const GLfloat * v); /* 643 */
   void (GLAPIENTRYP WindowPos4iMESA)(GLint x, GLint y, GLint z, GLint w); /* 644 */
   void (GLAPIENTRYP WindowPos4ivMESA)(const GLint * v); /* 645 */
   void (GLAPIENTRYP WindowPos4sMESA)(GLshort x, GLshort y, GLshort z, GLshort w); /* 646 */
   void (GLAPIENTRYP WindowPos4svMESA)(const GLshort * v); /* 647 */
   void (GLAPIENTRYP MultiModeDrawArraysIBM)(const GLenum * mode, const GLint * first, const GLsizei * count, GLsizei primcount, GLint modestride); /* 648 */
   void (GLAPIENTRYP MultiModeDrawElementsIBM)(const GLenum * mode, const GLsizei * count, GLenum type, const GLvoid * const * indices, GLsizei primcount, GLint modestride); /* 649 */
   void (GLAPIENTRYP DeleteFencesNV)(GLsizei n, const GLuint * fences); /* 650 */
   void (GLAPIENTRYP FinishFenceNV)(GLuint fence); /* 651 */
   void (GLAPIENTRYP GenFencesNV)(GLsizei n, GLuint * fences); /* 652 */
   void (GLAPIENTRYP GetFenceivNV)(GLuint fence, GLenum pname, GLint * params); /* 653 */
   GLboolean (GLAPIENTRYP IsFenceNV)(GLuint fence); /* 654 */
   void (GLAPIENTRYP SetFenceNV)(GLuint fence, GLenum condition); /* 655 */
   GLboolean (GLAPIENTRYP TestFenceNV)(GLuint fence); /* 656 */
   GLboolean (GLAPIENTRYP AreProgramsResidentNV)(GLsizei n, const GLuint * ids, GLboolean * residences); /* 657 */
   void (GLAPIENTRYP BindProgramNV)(GLenum target, GLuint program); /* 658 */
   void (GLAPIENTRYP DeleteProgramsNV)(GLsizei n, const GLuint * programs); /* 659 */
   void (GLAPIENTRYP ExecuteProgramNV)(GLenum target, GLuint id, const GLfloat * params); /* 660 */
   void (GLAPIENTRYP GenProgramsNV)(GLsizei n, GLuint * programs); /* 661 */
   void (GLAPIENTRYP GetProgramParameterdvNV)(GLenum target, GLuint index, GLenum pname, GLdouble * params); /* 662 */
   void (GLAPIENTRYP GetProgramParameterfvNV)(GLenum target, GLuint index, GLenum pname, GLfloat * params); /* 663 */
   void (GLAPIENTRYP GetProgramStringNV)(GLuint id, GLenum pname, GLubyte * program); /* 664 */
   void (GLAPIENTRYP GetProgramivNV)(GLuint id, GLenum pname, GLint * params); /* 665 */
   void (GLAPIENTRYP GetTrackMatrixivNV)(GLenum target, GLuint address, GLenum pname, GLint * params); /* 666 */
   void (GLAPIENTRYP GetVertexAttribPointervNV)(GLuint index, GLenum pname, GLvoid ** pointer); /* 667 */
   void (GLAPIENTRYP GetVertexAttribdvNV)(GLuint index, GLenum pname, GLdouble * params); /* 668 */
   void (GLAPIENTRYP GetVertexAttribfvNV)(GLuint index, GLenum pname, GLfloat * params); /* 669 */
   void (GLAPIENTRYP GetVertexAttribivNV)(GLuint index, GLenum pname, GLint * params); /* 670 */
   GLboolean (GLAPIENTRYP IsProgramNV)(GLuint program); /* 671 */
   void (GLAPIENTRYP LoadProgramNV)(GLenum target, GLuint id, GLsizei len, const GLubyte * program); /* 672 */
<<<<<<< HEAD
   void (GLAPIENTRYP ProgramParameter4dNV)(GLenum target, GLuint index, GLdouble x, GLdouble y, GLdouble z, GLdouble w); /* 673 */
   void (GLAPIENTRYP ProgramParameter4dvNV)(GLenum target, GLuint index, const GLdouble * params); /* 674 */
   void (GLAPIENTRYP ProgramParameter4fNV)(GLenum target, GLuint index, GLfloat x, GLfloat y, GLfloat z, GLfloat w); /* 675 */
   void (GLAPIENTRYP ProgramParameter4fvNV)(GLenum target, GLuint index, const GLfloat * params); /* 676 */
   void (GLAPIENTRYP ProgramParameters4dvNV)(GLenum target, GLuint index, GLuint num, const GLdouble * params); /* 677 */
   void (GLAPIENTRYP ProgramParameters4fvNV)(GLenum target, GLuint index, GLuint num, const GLfloat * params); /* 678 */
   void (GLAPIENTRYP RequestResidentProgramsNV)(GLsizei n, const GLuint * ids); /* 679 */
   void (GLAPIENTRYP TrackMatrixNV)(GLenum target, GLuint address, GLenum matrix, GLenum transform); /* 680 */
   void (GLAPIENTRYP VertexAttrib1dNV)(GLuint index, GLdouble x); /* 681 */
   void (GLAPIENTRYP VertexAttrib1dvNV)(GLuint index, const GLdouble * v); /* 682 */
   void (GLAPIENTRYP VertexAttrib1fNV)(GLuint index, GLfloat x); /* 683 */
   void (GLAPIENTRYP VertexAttrib1fvNV)(GLuint index, const GLfloat * v); /* 684 */
   void (GLAPIENTRYP VertexAttrib1sNV)(GLuint index, GLshort x); /* 685 */
   void (GLAPIENTRYP VertexAttrib1svNV)(GLuint index, const GLshort * v); /* 686 */
   void (GLAPIENTRYP VertexAttrib2dNV)(GLuint index, GLdouble x, GLdouble y); /* 687 */
   void (GLAPIENTRYP VertexAttrib2dvNV)(GLuint index, const GLdouble * v); /* 688 */
   void (GLAPIENTRYP VertexAttrib2fNV)(GLuint index, GLfloat x, GLfloat y); /* 689 */
   void (GLAPIENTRYP VertexAttrib2fvNV)(GLuint index, const GLfloat * v); /* 690 */
   void (GLAPIENTRYP VertexAttrib2sNV)(GLuint index, GLshort x, GLshort y); /* 691 */
   void (GLAPIENTRYP VertexAttrib2svNV)(GLuint index, const GLshort * v); /* 692 */
   void (GLAPIENTRYP VertexAttrib3dNV)(GLuint index, GLdouble x, GLdouble y, GLdouble z); /* 693 */
   void (GLAPIENTRYP VertexAttrib3dvNV)(GLuint index, const GLdouble * v); /* 694 */
   void (GLAPIENTRYP VertexAttrib3fNV)(GLuint index, GLfloat x, GLfloat y, GLfloat z); /* 695 */
   void (GLAPIENTRYP VertexAttrib3fvNV)(GLuint index, const GLfloat * v); /* 696 */
   void (GLAPIENTRYP VertexAttrib3sNV)(GLuint index, GLshort x, GLshort y, GLshort z); /* 697 */
   void (GLAPIENTRYP VertexAttrib3svNV)(GLuint index, const GLshort * v); /* 698 */
   void (GLAPIENTRYP VertexAttrib4dNV)(GLuint index, GLdouble x, GLdouble y, GLdouble z, GLdouble w); /* 699 */
   void (GLAPIENTRYP VertexAttrib4dvNV)(GLuint index, const GLdouble * v); /* 700 */
   void (GLAPIENTRYP VertexAttrib4fNV)(GLuint index, GLfloat x, GLfloat y, GLfloat z, GLfloat w); /* 701 */
   void (GLAPIENTRYP VertexAttrib4fvNV)(GLuint index, const GLfloat * v); /* 702 */
   void (GLAPIENTRYP VertexAttrib4sNV)(GLuint index, GLshort x, GLshort y, GLshort z, GLshort w); /* 703 */
   void (GLAPIENTRYP VertexAttrib4svNV)(GLuint index, const GLshort * v); /* 704 */
   void (GLAPIENTRYP VertexAttrib4ubNV)(GLuint index, GLubyte x, GLubyte y, GLubyte z, GLubyte w); /* 705 */
   void (GLAPIENTRYP VertexAttrib4ubvNV)(GLuint index, const GLubyte * v); /* 706 */
   void (GLAPIENTRYP VertexAttribPointerNV)(GLuint index, GLint size, GLenum type, GLsizei stride, const GLvoid * pointer); /* 707 */
   void (GLAPIENTRYP VertexAttribs1dvNV)(GLuint index, GLsizei n, const GLdouble * v); /* 708 */
   void (GLAPIENTRYP VertexAttribs1fvNV)(GLuint index, GLsizei n, const GLfloat * v); /* 709 */
   void (GLAPIENTRYP VertexAttribs1svNV)(GLuint index, GLsizei n, const GLshort * v); /* 710 */
   void (GLAPIENTRYP VertexAttribs2dvNV)(GLuint index, GLsizei n, const GLdouble * v); /* 711 */
   void (GLAPIENTRYP VertexAttribs2fvNV)(GLuint index, GLsizei n, const GLfloat * v); /* 712 */
   void (GLAPIENTRYP VertexAttribs2svNV)(GLuint index, GLsizei n, const GLshort * v); /* 713 */
   void (GLAPIENTRYP VertexAttribs3dvNV)(GLuint index, GLsizei n, const GLdouble * v); /* 714 */
   void (GLAPIENTRYP VertexAttribs3fvNV)(GLuint index, GLsizei n, const GLfloat * v); /* 715 */
   void (GLAPIENTRYP VertexAttribs3svNV)(GLuint index, GLsizei n, const GLshort * v); /* 716 */
   void (GLAPIENTRYP VertexAttribs4dvNV)(GLuint index, GLsizei n, const GLdouble * v); /* 717 */
   void (GLAPIENTRYP VertexAttribs4fvNV)(GLuint index, GLsizei n, const GLfloat * v); /* 718 */
   void (GLAPIENTRYP VertexAttribs4svNV)(GLuint index, GLsizei n, const GLshort * v); /* 719 */
   void (GLAPIENTRYP VertexAttribs4ubvNV)(GLuint index, GLsizei n, const GLubyte * v); /* 720 */
   void (GLAPIENTRYP AlphaFragmentOp1ATI)(GLenum op, GLuint dst, GLuint dstMod, GLuint arg1, GLuint arg1Rep, GLuint arg1Mod); /* 721 */
   void (GLAPIENTRYP AlphaFragmentOp2ATI)(GLenum op, GLuint dst, GLuint dstMod, GLuint arg1, GLuint arg1Rep, GLuint arg1Mod, GLuint arg2, GLuint arg2Rep, GLuint arg2Mod); /* 722 */
   void (GLAPIENTRYP AlphaFragmentOp3ATI)(GLenum op, GLuint dst, GLuint dstMod, GLuint arg1, GLuint arg1Rep, GLuint arg1Mod, GLuint arg2, GLuint arg2Rep, GLuint arg2Mod, GLuint arg3, GLuint arg3Rep, GLuint arg3Mod); /* 723 */
   void (GLAPIENTRYP BeginFragmentShaderATI)(void); /* 724 */
   void (GLAPIENTRYP BindFragmentShaderATI)(GLuint id); /* 725 */
   void (GLAPIENTRYP ColorFragmentOp1ATI)(GLenum op, GLuint dst, GLuint dstMask, GLuint dstMod, GLuint arg1, GLuint arg1Rep, GLuint arg1Mod); /* 726 */
   void (GLAPIENTRYP ColorFragmentOp2ATI)(GLenum op, GLuint dst, GLuint dstMask, GLuint dstMod, GLuint arg1, GLuint arg1Rep, GLuint arg1Mod, GLuint arg2, GLuint arg2Rep, GLuint arg2Mod); /* 727 */
   void (GLAPIENTRYP ColorFragmentOp3ATI)(GLenum op, GLuint dst, GLuint dstMask, GLuint dstMod, GLuint arg1, GLuint arg1Rep, GLuint arg1Mod, GLuint arg2, GLuint arg2Rep, GLuint arg2Mod, GLuint arg3, GLuint arg3Rep, GLuint arg3Mod); /* 728 */
   void (GLAPIENTRYP DeleteFragmentShaderATI)(GLuint id); /* 729 */
   void (GLAPIENTRYP EndFragmentShaderATI)(void); /* 730 */
   GLuint (GLAPIENTRYP GenFragmentShadersATI)(GLuint range); /* 731 */
   void (GLAPIENTRYP PassTexCoordATI)(GLuint dst, GLuint coord, GLenum swizzle); /* 732 */
   void (GLAPIENTRYP SampleMapATI)(GLuint dst, GLuint interp, GLenum swizzle); /* 733 */
   void (GLAPIENTRYP SetFragmentShaderConstantATI)(GLuint dst, const GLfloat * value); /* 734 */
   void (GLAPIENTRYP PointParameteriNV)(GLenum pname, GLint param); /* 735 */
   void (GLAPIENTRYP PointParameterivNV)(GLenum pname, const GLint * params); /* 736 */
   void (GLAPIENTRYP ActiveStencilFaceEXT)(GLenum face); /* 737 */
   void (GLAPIENTRYP BindVertexArrayAPPLE)(GLuint array); /* 738 */
   void (GLAPIENTRYP DeleteVertexArraysAPPLE)(GLsizei n, const GLuint * arrays); /* 739 */
   void (GLAPIENTRYP GenVertexArraysAPPLE)(GLsizei n, GLuint * arrays); /* 740 */
   GLboolean (GLAPIENTRYP IsVertexArrayAPPLE)(GLuint array); /* 741 */
   void (GLAPIENTRYP GetProgramNamedParameterdvNV)(GLuint id, GLsizei len, const GLubyte * name, GLdouble * params); /* 742 */
   void (GLAPIENTRYP GetProgramNamedParameterfvNV)(GLuint id, GLsizei len, const GLubyte * name, GLfloat * params); /* 743 */
   void (GLAPIENTRYP ProgramNamedParameter4dNV)(GLuint id, GLsizei len, const GLubyte * name, GLdouble x, GLdouble y, GLdouble z, GLdouble w); /* 744 */
   void (GLAPIENTRYP ProgramNamedParameter4dvNV)(GLuint id, GLsizei len, const GLubyte * name, const GLdouble * v); /* 745 */
   void (GLAPIENTRYP ProgramNamedParameter4fNV)(GLuint id, GLsizei len, const GLubyte * name, GLfloat x, GLfloat y, GLfloat z, GLfloat w); /* 746 */
   void (GLAPIENTRYP ProgramNamedParameter4fvNV)(GLuint id, GLsizei len, const GLubyte * name, const GLfloat * v); /* 747 */
   void (GLAPIENTRYP DepthBoundsEXT)(GLclampd zmin, GLclampd zmax); /* 748 */
   void (GLAPIENTRYP BlendEquationSeparateEXT)(GLenum modeRGB, GLenum modeA); /* 749 */
   void (GLAPIENTRYP BindFramebufferEXT)(GLenum target, GLuint framebuffer); /* 750 */
   void (GLAPIENTRYP BindRenderbufferEXT)(GLenum target, GLuint renderbuffer); /* 751 */
   GLenum (GLAPIENTRYP CheckFramebufferStatusEXT)(GLenum target); /* 752 */
   void (GLAPIENTRYP DeleteFramebuffersEXT)(GLsizei n, const GLuint * framebuffers); /* 753 */
   void (GLAPIENTRYP DeleteRenderbuffersEXT)(GLsizei n, const GLuint * renderbuffers); /* 754 */
   void (GLAPIENTRYP FramebufferRenderbufferEXT)(GLenum target, GLenum attachment, GLenum renderbuffertarget, GLuint renderbuffer); /* 755 */
   void (GLAPIENTRYP FramebufferTexture1DEXT)(GLenum target, GLenum attachment, GLenum textarget, GLuint texture, GLint level); /* 756 */
   void (GLAPIENTRYP FramebufferTexture2DEXT)(GLenum target, GLenum attachment, GLenum textarget, GLuint texture, GLint level); /* 757 */
   void (GLAPIENTRYP FramebufferTexture3DEXT)(GLenum target, GLenum attachment, GLenum textarget, GLuint texture, GLint level, GLint zoffset); /* 758 */
   void (GLAPIENTRYP GenFramebuffersEXT)(GLsizei n, GLuint * framebuffers); /* 759 */
   void (GLAPIENTRYP GenRenderbuffersEXT)(GLsizei n, GLuint * renderbuffers); /* 760 */
   void (GLAPIENTRYP GenerateMipmapEXT)(GLenum target); /* 761 */
   void (GLAPIENTRYP GetFramebufferAttachmentParameterivEXT)(GLenum target, GLenum attachment, GLenum pname, GLint * params); /* 762 */
   void (GLAPIENTRYP GetRenderbufferParameterivEXT)(GLenum target, GLenum pname, GLint * params); /* 763 */
   GLboolean (GLAPIENTRYP IsFramebufferEXT)(GLuint framebuffer); /* 764 */
   GLboolean (GLAPIENTRYP IsRenderbufferEXT)(GLuint renderbuffer); /* 765 */
   void (GLAPIENTRYP RenderbufferStorageEXT)(GLenum target, GLenum internalformat, GLsizei width, GLsizei height); /* 766 */
   void (GLAPIENTRYP BlitFramebufferEXT)(GLint srcX0, GLint srcY0, GLint srcX1, GLint srcY1, GLint dstX0, GLint dstY0, GLint dstX1, GLint dstY1, GLbitfield mask, GLenum filter); /* 767 */
   void (GLAPIENTRYP StencilFuncSeparateATI)(GLenum frontfunc, GLenum backfunc, GLint ref, GLuint mask); /* 768 */
   void (GLAPIENTRYP ProgramEnvParameters4fvEXT)(GLenum target, GLuint index, GLsizei count, const GLfloat * params); /* 769 */
   void (GLAPIENTRYP ProgramLocalParameters4fvEXT)(GLenum target, GLuint index, GLsizei count, const GLfloat * params); /* 770 */
   void (GLAPIENTRYP GetQueryObjecti64vEXT)(GLuint id, GLenum pname, GLint64EXT * params); /* 771 */
   void (GLAPIENTRYP GetQueryObjectui64vEXT)(GLuint id, GLenum pname, GLuint64EXT * params); /* 772 */
=======
   void (GLAPIENTRYP ProgramParameters4dvNV)(GLenum target, GLuint index, GLuint num, const GLdouble * params); /* 673 */
   void (GLAPIENTRYP ProgramParameters4fvNV)(GLenum target, GLuint index, GLuint num, const GLfloat * params); /* 674 */
   void (GLAPIENTRYP RequestResidentProgramsNV)(GLsizei n, const GLuint * ids); /* 675 */
   void (GLAPIENTRYP TrackMatrixNV)(GLenum target, GLuint address, GLenum matrix, GLenum transform); /* 676 */
   void (GLAPIENTRYP VertexAttrib1dNV)(GLuint index, GLdouble x); /* 677 */
   void (GLAPIENTRYP VertexAttrib1dvNV)(GLuint index, const GLdouble * v); /* 678 */
   void (GLAPIENTRYP VertexAttrib1fNV)(GLuint index, GLfloat x); /* 679 */
   void (GLAPIENTRYP VertexAttrib1fvNV)(GLuint index, const GLfloat * v); /* 680 */
   void (GLAPIENTRYP VertexAttrib1sNV)(GLuint index, GLshort x); /* 681 */
   void (GLAPIENTRYP VertexAttrib1svNV)(GLuint index, const GLshort * v); /* 682 */
   void (GLAPIENTRYP VertexAttrib2dNV)(GLuint index, GLdouble x, GLdouble y); /* 683 */
   void (GLAPIENTRYP VertexAttrib2dvNV)(GLuint index, const GLdouble * v); /* 684 */
   void (GLAPIENTRYP VertexAttrib2fNV)(GLuint index, GLfloat x, GLfloat y); /* 685 */
   void (GLAPIENTRYP VertexAttrib2fvNV)(GLuint index, const GLfloat * v); /* 686 */
   void (GLAPIENTRYP VertexAttrib2sNV)(GLuint index, GLshort x, GLshort y); /* 687 */
   void (GLAPIENTRYP VertexAttrib2svNV)(GLuint index, const GLshort * v); /* 688 */
   void (GLAPIENTRYP VertexAttrib3dNV)(GLuint index, GLdouble x, GLdouble y, GLdouble z); /* 689 */
   void (GLAPIENTRYP VertexAttrib3dvNV)(GLuint index, const GLdouble * v); /* 690 */
   void (GLAPIENTRYP VertexAttrib3fNV)(GLuint index, GLfloat x, GLfloat y, GLfloat z); /* 691 */
   void (GLAPIENTRYP VertexAttrib3fvNV)(GLuint index, const GLfloat * v); /* 692 */
   void (GLAPIENTRYP VertexAttrib3sNV)(GLuint index, GLshort x, GLshort y, GLshort z); /* 693 */
   void (GLAPIENTRYP VertexAttrib3svNV)(GLuint index, const GLshort * v); /* 694 */
   void (GLAPIENTRYP VertexAttrib4dNV)(GLuint index, GLdouble x, GLdouble y, GLdouble z, GLdouble w); /* 695 */
   void (GLAPIENTRYP VertexAttrib4dvNV)(GLuint index, const GLdouble * v); /* 696 */
   void (GLAPIENTRYP VertexAttrib4fNV)(GLuint index, GLfloat x, GLfloat y, GLfloat z, GLfloat w); /* 697 */
   void (GLAPIENTRYP VertexAttrib4fvNV)(GLuint index, const GLfloat * v); /* 698 */
   void (GLAPIENTRYP VertexAttrib4sNV)(GLuint index, GLshort x, GLshort y, GLshort z, GLshort w); /* 699 */
   void (GLAPIENTRYP VertexAttrib4svNV)(GLuint index, const GLshort * v); /* 700 */
   void (GLAPIENTRYP VertexAttrib4ubNV)(GLuint index, GLubyte x, GLubyte y, GLubyte z, GLubyte w); /* 701 */
   void (GLAPIENTRYP VertexAttrib4ubvNV)(GLuint index, const GLubyte * v); /* 702 */
   void (GLAPIENTRYP VertexAttribPointerNV)(GLuint index, GLint size, GLenum type, GLsizei stride, const GLvoid * pointer); /* 703 */
   void (GLAPIENTRYP VertexAttribs1dvNV)(GLuint index, GLsizei n, const GLdouble * v); /* 704 */
   void (GLAPIENTRYP VertexAttribs1fvNV)(GLuint index, GLsizei n, const GLfloat * v); /* 705 */
   void (GLAPIENTRYP VertexAttribs1svNV)(GLuint index, GLsizei n, const GLshort * v); /* 706 */
   void (GLAPIENTRYP VertexAttribs2dvNV)(GLuint index, GLsizei n, const GLdouble * v); /* 707 */
   void (GLAPIENTRYP VertexAttribs2fvNV)(GLuint index, GLsizei n, const GLfloat * v); /* 708 */
   void (GLAPIENTRYP VertexAttribs2svNV)(GLuint index, GLsizei n, const GLshort * v); /* 709 */
   void (GLAPIENTRYP VertexAttribs3dvNV)(GLuint index, GLsizei n, const GLdouble * v); /* 710 */
   void (GLAPIENTRYP VertexAttribs3fvNV)(GLuint index, GLsizei n, const GLfloat * v); /* 711 */
   void (GLAPIENTRYP VertexAttribs3svNV)(GLuint index, GLsizei n, const GLshort * v); /* 712 */
   void (GLAPIENTRYP VertexAttribs4dvNV)(GLuint index, GLsizei n, const GLdouble * v); /* 713 */
   void (GLAPIENTRYP VertexAttribs4fvNV)(GLuint index, GLsizei n, const GLfloat * v); /* 714 */
   void (GLAPIENTRYP VertexAttribs4svNV)(GLuint index, GLsizei n, const GLshort * v); /* 715 */
   void (GLAPIENTRYP VertexAttribs4ubvNV)(GLuint index, GLsizei n, const GLubyte * v); /* 716 */
   void (GLAPIENTRYP AlphaFragmentOp1ATI)(GLenum op, GLuint dst, GLuint dstMod, GLuint arg1, GLuint arg1Rep, GLuint arg1Mod); /* 717 */
   void (GLAPIENTRYP AlphaFragmentOp2ATI)(GLenum op, GLuint dst, GLuint dstMod, GLuint arg1, GLuint arg1Rep, GLuint arg1Mod, GLuint arg2, GLuint arg2Rep, GLuint arg2Mod); /* 718 */
   void (GLAPIENTRYP AlphaFragmentOp3ATI)(GLenum op, GLuint dst, GLuint dstMod, GLuint arg1, GLuint arg1Rep, GLuint arg1Mod, GLuint arg2, GLuint arg2Rep, GLuint arg2Mod, GLuint arg3, GLuint arg3Rep, GLuint arg3Mod); /* 719 */
   void (GLAPIENTRYP BeginFragmentShaderATI)(void); /* 720 */
   void (GLAPIENTRYP BindFragmentShaderATI)(GLuint id); /* 721 */
   void (GLAPIENTRYP ColorFragmentOp1ATI)(GLenum op, GLuint dst, GLuint dstMask, GLuint dstMod, GLuint arg1, GLuint arg1Rep, GLuint arg1Mod); /* 722 */
   void (GLAPIENTRYP ColorFragmentOp2ATI)(GLenum op, GLuint dst, GLuint dstMask, GLuint dstMod, GLuint arg1, GLuint arg1Rep, GLuint arg1Mod, GLuint arg2, GLuint arg2Rep, GLuint arg2Mod); /* 723 */
   void (GLAPIENTRYP ColorFragmentOp3ATI)(GLenum op, GLuint dst, GLuint dstMask, GLuint dstMod, GLuint arg1, GLuint arg1Rep, GLuint arg1Mod, GLuint arg2, GLuint arg2Rep, GLuint arg2Mod, GLuint arg3, GLuint arg3Rep, GLuint arg3Mod); /* 724 */
   void (GLAPIENTRYP DeleteFragmentShaderATI)(GLuint id); /* 725 */
   void (GLAPIENTRYP EndFragmentShaderATI)(void); /* 726 */
   GLuint (GLAPIENTRYP GenFragmentShadersATI)(GLuint range); /* 727 */
   void (GLAPIENTRYP PassTexCoordATI)(GLuint dst, GLuint coord, GLenum swizzle); /* 728 */
   void (GLAPIENTRYP SampleMapATI)(GLuint dst, GLuint interp, GLenum swizzle); /* 729 */
   void (GLAPIENTRYP SetFragmentShaderConstantATI)(GLuint dst, const GLfloat * value); /* 730 */
   void (GLAPIENTRYP PointParameteriNV)(GLenum pname, GLint param); /* 731 */
   void (GLAPIENTRYP PointParameterivNV)(GLenum pname, const GLint * params); /* 732 */
   void (GLAPIENTRYP ActiveStencilFaceEXT)(GLenum face); /* 733 */
   void (GLAPIENTRYP BindVertexArrayAPPLE)(GLuint array); /* 734 */
   void (GLAPIENTRYP DeleteVertexArraysAPPLE)(GLsizei n, const GLuint * arrays); /* 735 */
   void (GLAPIENTRYP GenVertexArraysAPPLE)(GLsizei n, GLuint * arrays); /* 736 */
   GLboolean (GLAPIENTRYP IsVertexArrayAPPLE)(GLuint array); /* 737 */
   void (GLAPIENTRYP GetProgramNamedParameterdvNV)(GLuint id, GLsizei len, const GLubyte * name, GLdouble * params); /* 738 */
   void (GLAPIENTRYP GetProgramNamedParameterfvNV)(GLuint id, GLsizei len, const GLubyte * name, GLfloat * params); /* 739 */
   void (GLAPIENTRYP ProgramNamedParameter4dNV)(GLuint id, GLsizei len, const GLubyte * name, GLdouble x, GLdouble y, GLdouble z, GLdouble w); /* 740 */
   void (GLAPIENTRYP ProgramNamedParameter4dvNV)(GLuint id, GLsizei len, const GLubyte * name, const GLdouble * v); /* 741 */
   void (GLAPIENTRYP ProgramNamedParameter4fNV)(GLuint id, GLsizei len, const GLubyte * name, GLfloat x, GLfloat y, GLfloat z, GLfloat w); /* 742 */
   void (GLAPIENTRYP ProgramNamedParameter4fvNV)(GLuint id, GLsizei len, const GLubyte * name, const GLfloat * v); /* 743 */
   void (GLAPIENTRYP DepthBoundsEXT)(GLclampd zmin, GLclampd zmax); /* 744 */
   void (GLAPIENTRYP BlendEquationSeparateEXT)(GLenum modeRGB, GLenum modeA); /* 745 */
   void (GLAPIENTRYP BindFramebufferEXT)(GLenum target, GLuint framebuffer); /* 746 */
   void (GLAPIENTRYP BindRenderbufferEXT)(GLenum target, GLuint renderbuffer); /* 747 */
   GLenum (GLAPIENTRYP CheckFramebufferStatusEXT)(GLenum target); /* 748 */
   void (GLAPIENTRYP DeleteFramebuffersEXT)(GLsizei n, const GLuint * framebuffers); /* 749 */
   void (GLAPIENTRYP DeleteRenderbuffersEXT)(GLsizei n, const GLuint * renderbuffers); /* 750 */
   void (GLAPIENTRYP FramebufferRenderbufferEXT)(GLenum target, GLenum attachment, GLenum renderbuffertarget, GLuint renderbuffer); /* 751 */
   void (GLAPIENTRYP FramebufferTexture1DEXT)(GLenum target, GLenum attachment, GLenum textarget, GLuint texture, GLint level); /* 752 */
   void (GLAPIENTRYP FramebufferTexture2DEXT)(GLenum target, GLenum attachment, GLenum textarget, GLuint texture, GLint level); /* 753 */
   void (GLAPIENTRYP FramebufferTexture3DEXT)(GLenum target, GLenum attachment, GLenum textarget, GLuint texture, GLint level, GLint zoffset); /* 754 */
   void (GLAPIENTRYP GenFramebuffersEXT)(GLsizei n, GLuint * framebuffers); /* 755 */
   void (GLAPIENTRYP GenRenderbuffersEXT)(GLsizei n, GLuint * renderbuffers); /* 756 */
   void (GLAPIENTRYP GenerateMipmapEXT)(GLenum target); /* 757 */
   void (GLAPIENTRYP GetFramebufferAttachmentParameterivEXT)(GLenum target, GLenum attachment, GLenum pname, GLint * params); /* 758 */
   void (GLAPIENTRYP GetRenderbufferParameterivEXT)(GLenum target, GLenum pname, GLint * params); /* 759 */
   GLboolean (GLAPIENTRYP IsFramebufferEXT)(GLuint framebuffer); /* 760 */
   GLboolean (GLAPIENTRYP IsRenderbufferEXT)(GLuint renderbuffer); /* 761 */
   void (GLAPIENTRYP RenderbufferStorageEXT)(GLenum target, GLenum internalformat, GLsizei width, GLsizei height); /* 762 */
   void (GLAPIENTRYP BlitFramebufferEXT)(GLint srcX0, GLint srcY0, GLint srcX1, GLint srcY1, GLint dstX0, GLint dstY0, GLint dstX1, GLint dstY1, GLbitfield mask, GLenum filter); /* 763 */
   void (GLAPIENTRYP FramebufferTextureLayerEXT)(GLenum target, GLenum attachment, GLuint texture, GLint level, GLint layer); /* 764 */
   void (GLAPIENTRYP StencilFuncSeparateATI)(GLenum frontfunc, GLenum backfunc, GLint ref, GLuint mask); /* 765 */
   void (GLAPIENTRYP ProgramEnvParameters4fvEXT)(GLenum target, GLuint index, GLsizei count, const GLfloat * params); /* 766 */
   void (GLAPIENTRYP ProgramLocalParameters4fvEXT)(GLenum target, GLuint index, GLsizei count, const GLfloat * params); /* 767 */
   void (GLAPIENTRYP GetQueryObjecti64vEXT)(GLuint id, GLenum pname, GLint64EXT * params); /* 768 */
   void (GLAPIENTRYP GetQueryObjectui64vEXT)(GLuint id, GLenum pname, GLuint64EXT * params); /* 769 */
>>>>>>> d3f7b463
};

#endif /* !defined( _GLAPI_TABLE_H_ ) */<|MERGE_RESOLUTION|>--- conflicted
+++ resolved
@@ -714,108 +714,6 @@
    void (GLAPIENTRYP GetVertexAttribivNV)(GLuint index, GLenum pname, GLint * params); /* 670 */
    GLboolean (GLAPIENTRYP IsProgramNV)(GLuint program); /* 671 */
    void (GLAPIENTRYP LoadProgramNV)(GLenum target, GLuint id, GLsizei len, const GLubyte * program); /* 672 */
-<<<<<<< HEAD
-   void (GLAPIENTRYP ProgramParameter4dNV)(GLenum target, GLuint index, GLdouble x, GLdouble y, GLdouble z, GLdouble w); /* 673 */
-   void (GLAPIENTRYP ProgramParameter4dvNV)(GLenum target, GLuint index, const GLdouble * params); /* 674 */
-   void (GLAPIENTRYP ProgramParameter4fNV)(GLenum target, GLuint index, GLfloat x, GLfloat y, GLfloat z, GLfloat w); /* 675 */
-   void (GLAPIENTRYP ProgramParameter4fvNV)(GLenum target, GLuint index, const GLfloat * params); /* 676 */
-   void (GLAPIENTRYP ProgramParameters4dvNV)(GLenum target, GLuint index, GLuint num, const GLdouble * params); /* 677 */
-   void (GLAPIENTRYP ProgramParameters4fvNV)(GLenum target, GLuint index, GLuint num, const GLfloat * params); /* 678 */
-   void (GLAPIENTRYP RequestResidentProgramsNV)(GLsizei n, const GLuint * ids); /* 679 */
-   void (GLAPIENTRYP TrackMatrixNV)(GLenum target, GLuint address, GLenum matrix, GLenum transform); /* 680 */
-   void (GLAPIENTRYP VertexAttrib1dNV)(GLuint index, GLdouble x); /* 681 */
-   void (GLAPIENTRYP VertexAttrib1dvNV)(GLuint index, const GLdouble * v); /* 682 */
-   void (GLAPIENTRYP VertexAttrib1fNV)(GLuint index, GLfloat x); /* 683 */
-   void (GLAPIENTRYP VertexAttrib1fvNV)(GLuint index, const GLfloat * v); /* 684 */
-   void (GLAPIENTRYP VertexAttrib1sNV)(GLuint index, GLshort x); /* 685 */
-   void (GLAPIENTRYP VertexAttrib1svNV)(GLuint index, const GLshort * v); /* 686 */
-   void (GLAPIENTRYP VertexAttrib2dNV)(GLuint index, GLdouble x, GLdouble y); /* 687 */
-   void (GLAPIENTRYP VertexAttrib2dvNV)(GLuint index, const GLdouble * v); /* 688 */
-   void (GLAPIENTRYP VertexAttrib2fNV)(GLuint index, GLfloat x, GLfloat y); /* 689 */
-   void (GLAPIENTRYP VertexAttrib2fvNV)(GLuint index, const GLfloat * v); /* 690 */
-   void (GLAPIENTRYP VertexAttrib2sNV)(GLuint index, GLshort x, GLshort y); /* 691 */
-   void (GLAPIENTRYP VertexAttrib2svNV)(GLuint index, const GLshort * v); /* 692 */
-   void (GLAPIENTRYP VertexAttrib3dNV)(GLuint index, GLdouble x, GLdouble y, GLdouble z); /* 693 */
-   void (GLAPIENTRYP VertexAttrib3dvNV)(GLuint index, const GLdouble * v); /* 694 */
-   void (GLAPIENTRYP VertexAttrib3fNV)(GLuint index, GLfloat x, GLfloat y, GLfloat z); /* 695 */
-   void (GLAPIENTRYP VertexAttrib3fvNV)(GLuint index, const GLfloat * v); /* 696 */
-   void (GLAPIENTRYP VertexAttrib3sNV)(GLuint index, GLshort x, GLshort y, GLshort z); /* 697 */
-   void (GLAPIENTRYP VertexAttrib3svNV)(GLuint index, const GLshort * v); /* 698 */
-   void (GLAPIENTRYP VertexAttrib4dNV)(GLuint index, GLdouble x, GLdouble y, GLdouble z, GLdouble w); /* 699 */
-   void (GLAPIENTRYP VertexAttrib4dvNV)(GLuint index, const GLdouble * v); /* 700 */
-   void (GLAPIENTRYP VertexAttrib4fNV)(GLuint index, GLfloat x, GLfloat y, GLfloat z, GLfloat w); /* 701 */
-   void (GLAPIENTRYP VertexAttrib4fvNV)(GLuint index, const GLfloat * v); /* 702 */
-   void (GLAPIENTRYP VertexAttrib4sNV)(GLuint index, GLshort x, GLshort y, GLshort z, GLshort w); /* 703 */
-   void (GLAPIENTRYP VertexAttrib4svNV)(GLuint index, const GLshort * v); /* 704 */
-   void (GLAPIENTRYP VertexAttrib4ubNV)(GLuint index, GLubyte x, GLubyte y, GLubyte z, GLubyte w); /* 705 */
-   void (GLAPIENTRYP VertexAttrib4ubvNV)(GLuint index, const GLubyte * v); /* 706 */
-   void (GLAPIENTRYP VertexAttribPointerNV)(GLuint index, GLint size, GLenum type, GLsizei stride, const GLvoid * pointer); /* 707 */
-   void (GLAPIENTRYP VertexAttribs1dvNV)(GLuint index, GLsizei n, const GLdouble * v); /* 708 */
-   void (GLAPIENTRYP VertexAttribs1fvNV)(GLuint index, GLsizei n, const GLfloat * v); /* 709 */
-   void (GLAPIENTRYP VertexAttribs1svNV)(GLuint index, GLsizei n, const GLshort * v); /* 710 */
-   void (GLAPIENTRYP VertexAttribs2dvNV)(GLuint index, GLsizei n, const GLdouble * v); /* 711 */
-   void (GLAPIENTRYP VertexAttribs2fvNV)(GLuint index, GLsizei n, const GLfloat * v); /* 712 */
-   void (GLAPIENTRYP VertexAttribs2svNV)(GLuint index, GLsizei n, const GLshort * v); /* 713 */
-   void (GLAPIENTRYP VertexAttribs3dvNV)(GLuint index, GLsizei n, const GLdouble * v); /* 714 */
-   void (GLAPIENTRYP VertexAttribs3fvNV)(GLuint index, GLsizei n, const GLfloat * v); /* 715 */
-   void (GLAPIENTRYP VertexAttribs3svNV)(GLuint index, GLsizei n, const GLshort * v); /* 716 */
-   void (GLAPIENTRYP VertexAttribs4dvNV)(GLuint index, GLsizei n, const GLdouble * v); /* 717 */
-   void (GLAPIENTRYP VertexAttribs4fvNV)(GLuint index, GLsizei n, const GLfloat * v); /* 718 */
-   void (GLAPIENTRYP VertexAttribs4svNV)(GLuint index, GLsizei n, const GLshort * v); /* 719 */
-   void (GLAPIENTRYP VertexAttribs4ubvNV)(GLuint index, GLsizei n, const GLubyte * v); /* 720 */
-   void (GLAPIENTRYP AlphaFragmentOp1ATI)(GLenum op, GLuint dst, GLuint dstMod, GLuint arg1, GLuint arg1Rep, GLuint arg1Mod); /* 721 */
-   void (GLAPIENTRYP AlphaFragmentOp2ATI)(GLenum op, GLuint dst, GLuint dstMod, GLuint arg1, GLuint arg1Rep, GLuint arg1Mod, GLuint arg2, GLuint arg2Rep, GLuint arg2Mod); /* 722 */
-   void (GLAPIENTRYP AlphaFragmentOp3ATI)(GLenum op, GLuint dst, GLuint dstMod, GLuint arg1, GLuint arg1Rep, GLuint arg1Mod, GLuint arg2, GLuint arg2Rep, GLuint arg2Mod, GLuint arg3, GLuint arg3Rep, GLuint arg3Mod); /* 723 */
-   void (GLAPIENTRYP BeginFragmentShaderATI)(void); /* 724 */
-   void (GLAPIENTRYP BindFragmentShaderATI)(GLuint id); /* 725 */
-   void (GLAPIENTRYP ColorFragmentOp1ATI)(GLenum op, GLuint dst, GLuint dstMask, GLuint dstMod, GLuint arg1, GLuint arg1Rep, GLuint arg1Mod); /* 726 */
-   void (GLAPIENTRYP ColorFragmentOp2ATI)(GLenum op, GLuint dst, GLuint dstMask, GLuint dstMod, GLuint arg1, GLuint arg1Rep, GLuint arg1Mod, GLuint arg2, GLuint arg2Rep, GLuint arg2Mod); /* 727 */
-   void (GLAPIENTRYP ColorFragmentOp3ATI)(GLenum op, GLuint dst, GLuint dstMask, GLuint dstMod, GLuint arg1, GLuint arg1Rep, GLuint arg1Mod, GLuint arg2, GLuint arg2Rep, GLuint arg2Mod, GLuint arg3, GLuint arg3Rep, GLuint arg3Mod); /* 728 */
-   void (GLAPIENTRYP DeleteFragmentShaderATI)(GLuint id); /* 729 */
-   void (GLAPIENTRYP EndFragmentShaderATI)(void); /* 730 */
-   GLuint (GLAPIENTRYP GenFragmentShadersATI)(GLuint range); /* 731 */
-   void (GLAPIENTRYP PassTexCoordATI)(GLuint dst, GLuint coord, GLenum swizzle); /* 732 */
-   void (GLAPIENTRYP SampleMapATI)(GLuint dst, GLuint interp, GLenum swizzle); /* 733 */
-   void (GLAPIENTRYP SetFragmentShaderConstantATI)(GLuint dst, const GLfloat * value); /* 734 */
-   void (GLAPIENTRYP PointParameteriNV)(GLenum pname, GLint param); /* 735 */
-   void (GLAPIENTRYP PointParameterivNV)(GLenum pname, const GLint * params); /* 736 */
-   void (GLAPIENTRYP ActiveStencilFaceEXT)(GLenum face); /* 737 */
-   void (GLAPIENTRYP BindVertexArrayAPPLE)(GLuint array); /* 738 */
-   void (GLAPIENTRYP DeleteVertexArraysAPPLE)(GLsizei n, const GLuint * arrays); /* 739 */
-   void (GLAPIENTRYP GenVertexArraysAPPLE)(GLsizei n, GLuint * arrays); /* 740 */
-   GLboolean (GLAPIENTRYP IsVertexArrayAPPLE)(GLuint array); /* 741 */
-   void (GLAPIENTRYP GetProgramNamedParameterdvNV)(GLuint id, GLsizei len, const GLubyte * name, GLdouble * params); /* 742 */
-   void (GLAPIENTRYP GetProgramNamedParameterfvNV)(GLuint id, GLsizei len, const GLubyte * name, GLfloat * params); /* 743 */
-   void (GLAPIENTRYP ProgramNamedParameter4dNV)(GLuint id, GLsizei len, const GLubyte * name, GLdouble x, GLdouble y, GLdouble z, GLdouble w); /* 744 */
-   void (GLAPIENTRYP ProgramNamedParameter4dvNV)(GLuint id, GLsizei len, const GLubyte * name, const GLdouble * v); /* 745 */
-   void (GLAPIENTRYP ProgramNamedParameter4fNV)(GLuint id, GLsizei len, const GLubyte * name, GLfloat x, GLfloat y, GLfloat z, GLfloat w); /* 746 */
-   void (GLAPIENTRYP ProgramNamedParameter4fvNV)(GLuint id, GLsizei len, const GLubyte * name, const GLfloat * v); /* 747 */
-   void (GLAPIENTRYP DepthBoundsEXT)(GLclampd zmin, GLclampd zmax); /* 748 */
-   void (GLAPIENTRYP BlendEquationSeparateEXT)(GLenum modeRGB, GLenum modeA); /* 749 */
-   void (GLAPIENTRYP BindFramebufferEXT)(GLenum target, GLuint framebuffer); /* 750 */
-   void (GLAPIENTRYP BindRenderbufferEXT)(GLenum target, GLuint renderbuffer); /* 751 */
-   GLenum (GLAPIENTRYP CheckFramebufferStatusEXT)(GLenum target); /* 752 */
-   void (GLAPIENTRYP DeleteFramebuffersEXT)(GLsizei n, const GLuint * framebuffers); /* 753 */
-   void (GLAPIENTRYP DeleteRenderbuffersEXT)(GLsizei n, const GLuint * renderbuffers); /* 754 */
-   void (GLAPIENTRYP FramebufferRenderbufferEXT)(GLenum target, GLenum attachment, GLenum renderbuffertarget, GLuint renderbuffer); /* 755 */
-   void (GLAPIENTRYP FramebufferTexture1DEXT)(GLenum target, GLenum attachment, GLenum textarget, GLuint texture, GLint level); /* 756 */
-   void (GLAPIENTRYP FramebufferTexture2DEXT)(GLenum target, GLenum attachment, GLenum textarget, GLuint texture, GLint level); /* 757 */
-   void (GLAPIENTRYP FramebufferTexture3DEXT)(GLenum target, GLenum attachment, GLenum textarget, GLuint texture, GLint level, GLint zoffset); /* 758 */
-   void (GLAPIENTRYP GenFramebuffersEXT)(GLsizei n, GLuint * framebuffers); /* 759 */
-   void (GLAPIENTRYP GenRenderbuffersEXT)(GLsizei n, GLuint * renderbuffers); /* 760 */
-   void (GLAPIENTRYP GenerateMipmapEXT)(GLenum target); /* 761 */
-   void (GLAPIENTRYP GetFramebufferAttachmentParameterivEXT)(GLenum target, GLenum attachment, GLenum pname, GLint * params); /* 762 */
-   void (GLAPIENTRYP GetRenderbufferParameterivEXT)(GLenum target, GLenum pname, GLint * params); /* 763 */
-   GLboolean (GLAPIENTRYP IsFramebufferEXT)(GLuint framebuffer); /* 764 */
-   GLboolean (GLAPIENTRYP IsRenderbufferEXT)(GLuint renderbuffer); /* 765 */
-   void (GLAPIENTRYP RenderbufferStorageEXT)(GLenum target, GLenum internalformat, GLsizei width, GLsizei height); /* 766 */
-   void (GLAPIENTRYP BlitFramebufferEXT)(GLint srcX0, GLint srcY0, GLint srcX1, GLint srcY1, GLint dstX0, GLint dstY0, GLint dstX1, GLint dstY1, GLbitfield mask, GLenum filter); /* 767 */
-   void (GLAPIENTRYP StencilFuncSeparateATI)(GLenum frontfunc, GLenum backfunc, GLint ref, GLuint mask); /* 768 */
-   void (GLAPIENTRYP ProgramEnvParameters4fvEXT)(GLenum target, GLuint index, GLsizei count, const GLfloat * params); /* 769 */
-   void (GLAPIENTRYP ProgramLocalParameters4fvEXT)(GLenum target, GLuint index, GLsizei count, const GLfloat * params); /* 770 */
-   void (GLAPIENTRYP GetQueryObjecti64vEXT)(GLuint id, GLenum pname, GLint64EXT * params); /* 771 */
-   void (GLAPIENTRYP GetQueryObjectui64vEXT)(GLuint id, GLenum pname, GLuint64EXT * params); /* 772 */
-=======
    void (GLAPIENTRYP ProgramParameters4dvNV)(GLenum target, GLuint index, GLuint num, const GLdouble * params); /* 673 */
    void (GLAPIENTRYP ProgramParameters4fvNV)(GLenum target, GLuint index, GLuint num, const GLfloat * params); /* 674 */
    void (GLAPIENTRYP RequestResidentProgramsNV)(GLsizei n, const GLuint * ids); /* 675 */
@@ -913,7 +811,6 @@
    void (GLAPIENTRYP ProgramLocalParameters4fvEXT)(GLenum target, GLuint index, GLsizei count, const GLfloat * params); /* 767 */
    void (GLAPIENTRYP GetQueryObjecti64vEXT)(GLuint id, GLenum pname, GLint64EXT * params); /* 768 */
    void (GLAPIENTRYP GetQueryObjectui64vEXT)(GLuint id, GLenum pname, GLuint64EXT * params); /* 769 */
->>>>>>> d3f7b463
 };
 
 #endif /* !defined( _GLAPI_TABLE_H_ ) */