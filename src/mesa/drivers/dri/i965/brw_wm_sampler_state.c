/*
 Copyright (C) Intel Corp.  2006.  All Rights Reserved.
 Intel funded Tungsten Graphics (http://www.tungstengraphics.com) to
 develop this 3D driver.
 
 Permission is hereby granted, free of charge, to any person obtaining
 a copy of this software and associated documentation files (the
 "Software"), to deal in the Software without restriction, including
 without limitation the rights to use, copy, modify, merge, publish,
 distribute, sublicense, and/or sell copies of the Software, and to
 permit persons to whom the Software is furnished to do so, subject to
 the following conditions:
 
 The above copyright notice and this permission notice (including the
 next paragraph) shall be included in all copies or substantial
 portions of the Software.
 
 THE SOFTWARE IS PROVIDED "AS IS", WITHOUT WARRANTY OF ANY KIND,
 EXPRESS OR IMPLIED, INCLUDING BUT NOT LIMITED TO THE WARRANTIES OF
 MERCHANTABILITY, FITNESS FOR A PARTICULAR PURPOSE AND NONINFRINGEMENT.
 IN NO EVENT SHALL THE COPYRIGHT OWNER(S) AND/OR ITS SUPPLIERS BE
 LIABLE FOR ANY CLAIM, DAMAGES OR OTHER LIABILITY, WHETHER IN AN ACTION
 OF CONTRACT, TORT OR OTHERWISE, ARISING FROM, OUT OF OR IN CONNECTION
 WITH THE SOFTWARE OR THE USE OR OTHER DEALINGS IN THE SOFTWARE.
 
 **********************************************************************/
 /*
  * Authors:
  *   Keith Whitwell <keith@tungstengraphics.com>
  */
                   

#include "brw_context.h"
#include "brw_state.h"
#include "brw_defines.h"

#include "macros.h"



/* Samplers aren't strictly wm state from the hardware's perspective,
 * but that is the only situation in which we use them in this driver.
 */



/* The brw (and related graphics cores) do not support GL_CLAMP.  The
 * Intel drivers for "other operating systems" implement GL_CLAMP as
 * GL_CLAMP_TO_EDGE, so the same is done here.
 */
static GLuint translate_wrap_mode( GLenum wrap )
{
   switch( wrap ) {
   case GL_REPEAT: 
      return BRW_TEXCOORDMODE_WRAP;
   case GL_CLAMP:  
      return BRW_TEXCOORDMODE_CLAMP;
   case GL_CLAMP_TO_EDGE: 
      return BRW_TEXCOORDMODE_CLAMP; /* conform likes it this way */
   case GL_CLAMP_TO_BORDER: 
      return BRW_TEXCOORDMODE_CLAMP_BORDER;
   case GL_MIRRORED_REPEAT: 
      return BRW_TEXCOORDMODE_MIRROR;
   default: 
      return BRW_TEXCOORDMODE_WRAP;
   }
}


static GLuint U_FIXED(GLfloat value, GLuint frac_bits)
{
   value *= (1<<frac_bits);
   return value < 0 ? 0 : value;
}

static GLint S_FIXED(GLfloat value, GLuint frac_bits)
{
   return value * (1<<frac_bits);
}


static dri_bo *upload_default_color( struct brw_context *brw,
				     const GLfloat *color )
{
   struct brw_sampler_default_color sdc;

   COPY_4V(sdc.color, color); 
   
   return brw_cache_data( &brw->cache, BRW_SAMPLER_DEFAULT_COLOR, &sdc,
			  NULL, 0 );
}


struct wm_sampler_key {
   int sampler_count;

   struct wm_sampler_entry {
      GLenum wrap_r, wrap_s, wrap_t;
      float maxlod, minlod;
      float lod_bias;
      float max_aniso;
      GLenum minfilter, magfilter;
      GLenum comparemode, comparefunc;
      dri_bo *sdc_bo;
   } sampler[BRW_MAX_TEX_UNIT];
};

/**
 * Sets the sampler state for a single unit based off of the sampler key
 * entry.
 */
static void brw_update_sampler_state(struct wm_sampler_entry *key,
				     dri_bo *sdc_bo,
				     struct brw_sampler_state *sampler)
{
   _mesa_memset(sampler, 0, sizeof(*sampler));

   switch (key->minfilter) {
   case GL_NEAREST:
      sampler->ss0.min_filter = BRW_MAPFILTER_NEAREST;
      sampler->ss0.mip_filter = BRW_MIPFILTER_NONE;
      break;
   case GL_LINEAR:
      sampler->ss0.min_filter = BRW_MAPFILTER_LINEAR;
      sampler->ss0.mip_filter = BRW_MIPFILTER_NONE;
      break;
   case GL_NEAREST_MIPMAP_NEAREST:
      sampler->ss0.min_filter = BRW_MAPFILTER_NEAREST;
      sampler->ss0.mip_filter = BRW_MIPFILTER_NEAREST;
      break;
   case GL_LINEAR_MIPMAP_NEAREST:
      sampler->ss0.min_filter = BRW_MAPFILTER_LINEAR;
      sampler->ss0.mip_filter = BRW_MIPFILTER_NEAREST;
      break;
   case GL_NEAREST_MIPMAP_LINEAR:
      sampler->ss0.min_filter = BRW_MAPFILTER_NEAREST;
      sampler->ss0.mip_filter = BRW_MIPFILTER_LINEAR;
      break;
   case GL_LINEAR_MIPMAP_LINEAR:
      sampler->ss0.min_filter = BRW_MAPFILTER_LINEAR;
      sampler->ss0.mip_filter = BRW_MIPFILTER_LINEAR;
      break;
   default:
      break;
   }

   /* Set Anisotropy: 
    */
   if (key->max_aniso > 1.0) {
      sampler->ss0.min_filter = BRW_MAPFILTER_ANISOTROPIC; 
      sampler->ss0.mag_filter = BRW_MAPFILTER_ANISOTROPIC;

      if (key->max_aniso > 2.0) {
	 sampler->ss3.max_aniso = MAX2((key->max_aniso - 2) / 2,
				       BRW_ANISORATIO_16);
      }
   }
   else {
      switch (key->magfilter) {
      case GL_NEAREST:
	 sampler->ss0.mag_filter = BRW_MAPFILTER_NEAREST;
	 break;
      case GL_LINEAR:
	 sampler->ss0.mag_filter = BRW_MAPFILTER_LINEAR;
	 break;
      default:
	 break;
      }  
   }

   sampler->ss1.r_wrap_mode = translate_wrap_mode(key->wrap_r);
   sampler->ss1.s_wrap_mode = translate_wrap_mode(key->wrap_s);
   sampler->ss1.t_wrap_mode = translate_wrap_mode(key->wrap_t);

   /* Fulsim complains if I don't do this.  Hardware doesn't mind:
    */
#if 0
   if (texObj->Target == GL_TEXTURE_CUBE_MAP_ARB) {
      sampler->ss1.r_wrap_mode = BRW_TEXCOORDMODE_CUBE;
      sampler->ss1.s_wrap_mode = BRW_TEXCOORDMODE_CUBE;
      sampler->ss1.t_wrap_mode = BRW_TEXCOORDMODE_CUBE;
   }
#endif

   /* Set shadow function: 
    */
   if (key->comparemode == GL_COMPARE_R_TO_TEXTURE_ARB) {
      /* Shadowing is "enabled" by emitting a particular sampler
       * message (sample_c).  So need to recompile WM program when
       * shadow comparison is enabled on each/any texture unit.
       */
<<<<<<< HEAD
      sampler->ss0.shadow_function = intel_translate_shadow_compare_func(texObj->CompareFunc);
=======
      sampler->ss0.shadow_function =
	 intel_translate_shadow_compare_func(key->comparefunc);
>>>>>>> d3f7b463
   }

   /* Set LOD bias: 
    */
<<<<<<< HEAD
   sampler->ss0.lod_bias = S_FIXED(CLAMP(texUnit->LodBias + texObj->LodBias, -16, 15), 6);
=======
   sampler->ss0.lod_bias = S_FIXED(CLAMP(key->lod_bias, -16, 15), 6);
>>>>>>> d3f7b463

   sampler->ss0.lod_preclamp = 1; /* OpenGL mode */
   sampler->ss0.default_color_mode = 0; /* OpenGL/DX10 mode */

   /* Set BaseMipLevel, MaxLOD, MinLOD: 
    *
    * XXX: I don't think that using firstLevel, lastLevel works,
    * because we always setup the surface state as if firstLevel ==
    * level zero.  Probably have to subtract firstLevel from each of
    * these:
    */
   sampler->ss0.base_level = U_FIXED(0, 1);

<<<<<<< HEAD
   sampler->ss1.max_lod = U_FIXED(MIN2(MAX2(texObj->MaxLod, 0), 13), 6);
   sampler->ss1.min_lod = U_FIXED(MIN2(MAX2(texObj->MinLod, 0), 13), 6);
=======
   sampler->ss1.max_lod = U_FIXED(MIN2(MAX2(key->maxlod, 0), 13), 6);
   sampler->ss1.min_lod = U_FIXED(MIN2(MAX2(key->minlod, 0), 13), 6);
>>>>>>> d3f7b463
   
   sampler->ss2.default_color_pointer = sdc_bo->offset >> 5; /* reloc */
}

/** Sets up the cache key for sampler state for all texture units */
static void
brw_wm_sampler_populate_key(struct brw_context *brw,
			    struct wm_sampler_key *key)
{
   int unit;

   memset(key, 0, sizeof(*key));

   for (unit = 0; unit < BRW_MAX_TEX_UNIT; unit++) {
      if (brw->attribs.Texture->Unit[unit]._ReallyEnabled) {
	 struct wm_sampler_entry *entry = &key->sampler[unit];
	 struct gl_texture_unit *texUnit = &brw->attribs.Texture->Unit[unit];
	 struct gl_texture_object *texObj = texUnit->_Current;

	 entry->wrap_r = texObj->WrapR;
	 entry->wrap_s = texObj->WrapS;
	 entry->wrap_t = texObj->WrapT;

	 entry->maxlod = texObj->MaxLod;
	 entry->minlod = texObj->MinLod;
	 entry->lod_bias = texUnit->LodBias + texObj->LodBias;
	 entry->max_aniso = texObj->MaxAnisotropy;
	 entry->minfilter = texObj->MinFilter;
	 entry->magfilter = texObj->MagFilter;
	 entry->comparemode = texObj->CompareMode;
    entry->comparefunc = texObj->CompareFunc;

	 dri_bo_unreference(brw->wm.sdc_bo[unit]);
	 brw->wm.sdc_bo[unit] = upload_default_color(brw, texObj->BorderColor);

	 key->sampler_count = unit + 1;
      }
   }
}

/* All samplers must be uploaded in a single contiguous array, which
 * complicates various things.  However, this is still too confusing -
 * FIXME: simplify all the different new texture state flags.
 */
static int upload_wm_samplers( struct brw_context *brw )
{
   struct wm_sampler_key key;
   int i;
   int ret = 0;

   brw_wm_sampler_populate_key(brw, &key);

   if (brw->wm.sampler_count != key.sampler_count) {
      brw->wm.sampler_count = key.sampler_count;
      brw->state.dirty.cache |= CACHE_NEW_SAMPLER;
   }

   dri_bo_unreference(brw->wm.sampler_bo);
   brw->wm.sampler_bo = NULL;
   if (brw->wm.sampler_count == 0)
      return 0;

   brw->wm.sampler_bo = brw_search_cache(&brw->cache, BRW_SAMPLER,
					 &key, sizeof(key),
					 brw->wm.sdc_bo, key.sampler_count,
					 NULL);

   /* If we didnt find it in the cache, compute the state and put it in the
    * cache.
    */
   if (brw->wm.sampler_bo == NULL) {
      struct brw_sampler_state sampler[BRW_MAX_TEX_UNIT];

      memset(sampler, 0, sizeof(sampler));
      for (i = 0; i < key.sampler_count; i++) {
	 if (brw->wm.sdc_bo[i] == NULL)
	    continue;

	 brw_update_sampler_state(&key.sampler[i], brw->wm.sdc_bo[i],
				  &sampler[i]);
      }

      brw->wm.sampler_bo = brw_upload_cache(&brw->cache, BRW_SAMPLER,
					    &key, sizeof(key),
					    brw->wm.sdc_bo, key.sampler_count,
					    &sampler, sizeof(sampler),
					    NULL, NULL);

      /* Emit SDC relocations */
      for (i = 0; i < BRW_MAX_TEX_UNIT; i++) {
	 if (!brw->attribs.Texture->Unit[i]._ReallyEnabled)
	    continue;

	 ret |= dri_bufmgr_check_aperture_space(brw->wm.sdc_bo[i]);
	 dri_emit_reloc(brw->wm.sampler_bo,
			DRM_BO_FLAG_MEM_TT | DRM_BO_FLAG_READ,
			0,
			i * sizeof(struct brw_sampler_state) +
			offsetof(struct brw_sampler_state, ss2),
			brw->wm.sdc_bo[i]);
      }
   }

   ret |= dri_bufmgr_check_aperture_space(brw->wm.sampler_bo);
   return ret;

}

const struct brw_tracked_state brw_wm_samplers = {
   .dirty = {
      .mesa = _NEW_TEXTURE,
      .brw = 0,
      .cache = 0
   },
   .prepare = upload_wm_samplers,
};

<|MERGE_RESOLUTION|>--- conflicted
+++ resolved
@@ -189,21 +189,13 @@
        * message (sample_c).  So need to recompile WM program when
        * shadow comparison is enabled on each/any texture unit.
        */
-<<<<<<< HEAD
-      sampler->ss0.shadow_function = intel_translate_shadow_compare_func(texObj->CompareFunc);
-=======
       sampler->ss0.shadow_function =
 	 intel_translate_shadow_compare_func(key->comparefunc);
->>>>>>> d3f7b463
    }
 
    /* Set LOD bias: 
     */
-<<<<<<< HEAD
-   sampler->ss0.lod_bias = S_FIXED(CLAMP(texUnit->LodBias + texObj->LodBias, -16, 15), 6);
-=======
    sampler->ss0.lod_bias = S_FIXED(CLAMP(key->lod_bias, -16, 15), 6);
->>>>>>> d3f7b463
 
    sampler->ss0.lod_preclamp = 1; /* OpenGL mode */
    sampler->ss0.default_color_mode = 0; /* OpenGL/DX10 mode */
@@ -217,13 +209,8 @@
     */
    sampler->ss0.base_level = U_FIXED(0, 1);
 
-<<<<<<< HEAD
-   sampler->ss1.max_lod = U_FIXED(MIN2(MAX2(texObj->MaxLod, 0), 13), 6);
-   sampler->ss1.min_lod = U_FIXED(MIN2(MAX2(texObj->MinLod, 0), 13), 6);
-=======
    sampler->ss1.max_lod = U_FIXED(MIN2(MAX2(key->maxlod, 0), 13), 6);
    sampler->ss1.min_lod = U_FIXED(MIN2(MAX2(key->minlod, 0), 13), 6);
->>>>>>> d3f7b463
    
    sampler->ss2.default_color_pointer = sdc_bo->offset >> 5; /* reloc */
 }
