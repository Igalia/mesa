# Configuration for 16 bits/channel OSMesa library on Linux

include $(TOP)/configs/linux-osmesa

CONFIG_NAME = linux-osmesa16

<<<<<<< HEAD
# Work around aliasing bugs - developers should comment this out
CFLAGS += -fno-strict-aliasing
CXXFLAGS += -fno-strict-aliasing
DEFINES += -DCHAN_BITS=16 -DDEFAULT_SOFTWARE_DEPTH_BITS=32
=======
# Compiler and flags
CC = gcc
CXX = g++
CFLAGS = -O3 -ansi -pedantic -fPIC -ffast-math -D_POSIX_SOURCE -D_POSIX_C_SOURCE=199309L -D_SVID_SOURCE -D_BSD_SOURCE -DUSE_XSHM -DPTHREADS -I/usr/X11R6/include -DCHAN_BITS=16 -DDEFAULT_SOFTWARE_DEPTH_BITS=31
CXXFLAGS = -O3 -ansi -pedantic -fPIC -ffast-math -D_POSIX_SOURCE -D_POSIX_C_SOURCE=199309L -D_SVID_SOURCE -D_BSD_SOURCE

# Work around aliasing bugs - developers should comment this out
CFLAGS += -fno-strict-aliasing
CXXFLAGS += -fno-strict-aliasing

>>>>>>> d3f7b463
# Library names
OSMESA_LIB = OSMesa16

# Directories
PROGRAM_DIRS = 

# Dependencies
<<<<<<< HEAD
APP_LIB_DEPS = -l$(OSMESA_LIB)
=======
OSMESA_LIB_DEPS = -lm -lpthread
GLU_LIB_DEPS = -L$(TOP)/$(LIB_DIR) -l$(OSMESA_LIB)
APP_LIB_DEPS = -lm -lpthread
>>>>>>> d3f7b463
<|MERGE_RESOLUTION|>--- conflicted
+++ resolved
@@ -1,15 +1,9 @@
 # Configuration for 16 bits/channel OSMesa library on Linux
 
-include $(TOP)/configs/linux-osmesa
+include $(TOP)/configs/default
 
 CONFIG_NAME = linux-osmesa16
 
-<<<<<<< HEAD
-# Work around aliasing bugs - developers should comment this out
-CFLAGS += -fno-strict-aliasing
-CXXFLAGS += -fno-strict-aliasing
-DEFINES += -DCHAN_BITS=16 -DDEFAULT_SOFTWARE_DEPTH_BITS=32
-=======
 # Compiler and flags
 CC = gcc
 CXX = g++
@@ -20,18 +14,18 @@
 CFLAGS += -fno-strict-aliasing
 CXXFLAGS += -fno-strict-aliasing
 
->>>>>>> d3f7b463
 # Library names
 OSMESA_LIB = OSMesa16
+OSMESA_LIB_NAME = libOSMesa16.so
+
 
 # Directories
+SRC_DIRS = mesa glu
+DRIVER_DIRS = osmesa
 PROGRAM_DIRS = 
 
+
 # Dependencies
-<<<<<<< HEAD
-APP_LIB_DEPS = -l$(OSMESA_LIB)
-=======
 OSMESA_LIB_DEPS = -lm -lpthread
 GLU_LIB_DEPS = -L$(TOP)/$(LIB_DIR) -l$(OSMESA_LIB)
-APP_LIB_DEPS = -lm -lpthread
->>>>>>> d3f7b463
+APP_LIB_DEPS = -lm -lpthread